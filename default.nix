{ sources ? import ./nix/sources.nix # managed by https://github.com/nmattia/niv
, nixpkgs ? sources.nixpkgs
, pkgs ? import nixpkgs {}
, cargo ? import ./Cargo.nix {
    inherit nixpkgs pkgs; release = false;
    defaultCrateOverrides = pkgs.defaultCrateOverrides // {
      prost-build = attrs: {
        buildInputs = [ pkgs.protobuf ];
      };
      tonic-reflection = attrs: {
        buildInputs = [ pkgs.rustfmt ];
      };
      csi-grpc = attrs: {
        nativeBuildInputs = [ pkgs.protobuf ];
      };
      stackable-secret-operator = attrs: {
        buildInputs = [ pkgs.protobuf pkgs.rustfmt ];
      };
      krb5-sys = attrs: {
        nativeBuildInputs = [ pkgs.pkg-config ];
        buildInputs = [ pkgs.krb5 ];
        LIBCLANG_PATH = "${pkgs.libclang.lib}/lib";
        BINDGEN_EXTRA_CLANG_ARGS = "-I${pkgs.glibc.dev}/include -I${pkgs.clang.cc.lib}/lib/clang/${pkgs.lib.getVersion pkgs.clang.cc}/include";
      };
      libgssapi-sys = attrs: {
        buildInputs = [ pkgs.krb5 ];
        LIBCLANG_PATH = "${pkgs.libclang.lib}/lib";
        BINDGEN_EXTRA_CLANG_ARGS = "-I${pkgs.glibc.dev}/include -I${pkgs.clang.cc.lib}/lib/clang/${pkgs.lib.getVersion pkgs.clang.cc}/include";
      };
    };
  }
, meta ? pkgs.lib.importJSON ./nix/meta.json
, dockerName ? "docker.stackable.tech/sandbox/${meta.operator.name}"
, dockerTag ? null
}:
rec {
  build = cargo.allWorkspaceMembers;
  entrypoint = build+"/bin/stackable-${meta.operator.name}";
  crds = pkgs.runCommand "${meta.operator.name}-crds.yaml" {}
  ''
    ${entrypoint} crd > $out
  '';

  dockerImage = pkgs.dockerTools.streamLayeredImage {
    name = dockerName;
    tag = dockerTag;
<<<<<<< HEAD
    contents = [ pkgs.bashInteractive pkgs.coreutils pkgs.util-linuxMinimal build ];
=======
    contents = [
      # Common debugging tools
      pkgs.bashInteractive pkgs.coreutils pkgs.util-linuxMinimal
      # Kerberos 5 must be installed globally to load plugins correctly
      pkgs.krb5
      # Make the whole cargo workspace available on $PATH
      build
    ];
>>>>>>> f8c11604
    config = {
      Env =
        let
          fileRefVars = {
            PRODUCT_CONFIG = deploy/config-spec/properties.yaml;
          };
        in pkgs.lib.concatLists (pkgs.lib.mapAttrsToList (env: path: pkgs.lib.optional (pkgs.lib.pathExists path) "${env}=${path}") fileRefVars);
      Entrypoint = [ entrypoint ];
      Cmd = [ "run" ];
    };
  };
  docker = pkgs.linkFarm "listener-operator-docker" [
    {
      name = "load-image";
      path = dockerImage;
    }
    {
      name = "ref";
      path = pkgs.writeText "${dockerImage.name}-image-tag" "${dockerImage.imageName}:${dockerImage.imageTag}";
    }
    {
      name = "image-repo";
      path = pkgs.writeText "${dockerImage.name}-repo" dockerImage.imageName;
    }
    {
      name = "image-tag";
      path = pkgs.writeText "${dockerImage.name}-tag" dockerImage.imageTag;
    }
    {
      name = "crds.yaml";
      path = crds;
    }
  ];

  # need to use vendored crate2nix because of https://github.com/kolloch/crate2nix/issues/264
  crate2nix = import sources.crate2nix {};
  tilt = pkgs.tilt;
}<|MERGE_RESOLUTION|>--- conflicted
+++ resolved
@@ -44,9 +44,6 @@
   dockerImage = pkgs.dockerTools.streamLayeredImage {
     name = dockerName;
     tag = dockerTag;
-<<<<<<< HEAD
-    contents = [ pkgs.bashInteractive pkgs.coreutils pkgs.util-linuxMinimal build ];
-=======
     contents = [
       # Common debugging tools
       pkgs.bashInteractive pkgs.coreutils pkgs.util-linuxMinimal
@@ -55,7 +52,6 @@
       # Make the whole cargo workspace available on $PATH
       build
     ];
->>>>>>> f8c11604
     config = {
       Env =
         let
