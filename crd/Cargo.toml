--- conflicted
+++ resolved
@@ -14,29 +14,17 @@
 kube-runtime = "0.57"
 rand = "0.8"
 schemars = "0.8"
-<<<<<<< HEAD
-serde = { version = "1", features = ["derive"] }
-serde_json = "1"
-serde_yaml = "0.8"
-strum = "0.20"
-strum_macros = "0.20"
-=======
 serde = { version = "1.0", features = ["derive"] }
 serde_json = "1.0"
 strum = "0.21"
 strum_macros = "0.21"
 thiserror = "1.0"
->>>>>>> 6832994f
 tracing = "0.1"
 url = "2.2"
 
 [dev-dependencies]
-<<<<<<< HEAD
+indoc = "1.0"
 k8s-openapi = { version = "0.12", default-features = false, features = ["v1_20"] }
-=======
->>>>>>> 6832994f
-indoc = "1.0"
-k8s-openapi = { version = "0.11", default-features = false, features = ["v1_20"] }
 rstest = "0.10"
 serde_yaml = "0.8"
 
