--- conflicted
+++ resolved
@@ -26,10 +26,6 @@
 pin-project = "1.0"
 
 [build-dependencies]
-<<<<<<< HEAD
-built = { version =  "0.5", features = ["chrono", "git2"] }
-=======
 built = { version =  "0.6", features = ["chrono", "git2"] }
->>>>>>> 5a3e9ebb
 stackable-operator = { git = "https://github.com/stackabletech/operator-rs.git", tag = "0.45.1" }
 stackable-opa-crd = { path = "../crd" }