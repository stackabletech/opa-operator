//! Ensures that `Pod`s are configured and running for each [`OpaCluster`]

use crate::discovery::{self, build_discovery_configmaps};
use crate::product_logging::{
    extend_role_group_config_map, resolve_vector_aggregator_address, BundleBuilderLogLevel,
    OpaLogLevel,
};

use serde_json::json;
use snafu::{OptionExt, ResultExt, Snafu};
use stackable_opa_crd::{
    Container, OpaCluster, OpaClusterStatus, OpaConfig, OpaRole, APP_NAME, OPERATOR_NAME,
};
use stackable_operator::k8s_openapi::api::core::v1::SecretVolumeSource;
use stackable_operator::{
    builder::{
        resources::ResourceRequirementsBuilder, ConfigMapBuilder, ContainerBuilder,
        FieldPathEnvVar, ObjectMetaBuilder, PodBuilder, PodSecurityContextBuilder, VolumeBuilder,
    },
    cluster_resources::{ClusterResourceApplyStrategy, ClusterResources},
    commons::{product_image_selection::ResolvedProductImage, rbac::build_rbac_resources},
    k8s_openapi::{
        api::{
            apps::v1::{DaemonSet, DaemonSetSpec},
            core::v1::{
                ConfigMap, EmptyDirVolumeSource, EnvVar, HTTPGetAction, Probe, Service,
                ServicePort, ServiceSpec,
            },
        },
        apimachinery::pkg::{apis::meta::v1::LabelSelector, util::intstr::IntOrString},
        DeepMerge,
    },
    kube::{
        runtime::{controller::Action, reflector::ObjectRef},
        Resource as KubeResource, ResourceExt,
    },
    labels::{role_group_selector_labels, role_selector_labels, ObjectLabels},
    logging::controller::ReconcilerError,
    memory::{BinaryMultiple, MemoryQuantity},
    product_config::{types::PropertyNameKind, ProductConfigManager},
    product_config_utils::{transform_all_roles_to_config, validate_all_roles_and_groups_config},
    product_logging::{
        self,
        spec::{
            AppenderConfig, AutomaticContainerLogConfig, ContainerLogConfig,
            ContainerLogConfigChoice, LogLevel,
        },
    },
    role_utils::RoleGroupRef,
    status::condition::{
        compute_conditions, daemonset::DaemonSetConditionBuilder,
        operations::ClusterOperationsConditionBuilder,
    },
    time::Duration,
};
use std::{
    borrow::Cow,
    collections::{BTreeMap, HashMap},
    sync::Arc,
};
use strum::{EnumDiscriminants, IntoStaticStr};

pub const OPA_CONTROLLER_NAME: &str = "opacluster";

pub const CONFIG_FILE: &str = "config.yaml";
pub const APP_PORT: u16 = 8081;
pub const APP_PORT_NAME: &str = "http";
pub const METRICS_PORT_NAME: &str = "metrics";
pub const BUNDLES_ACTIVE_DIR: &str = "/bundles/active";
pub const BUNDLES_INCOMING_DIR: &str = "/bundles/incoming";
pub const BUNDLES_TMP_DIR: &str = "/bundles/tmp";
pub const BUNDLE_BUILDER_PORT: i32 = 3030;

const CONFIG_VOLUME_NAME: &str = "config";
const CONFIG_DIR: &str = "/stackable/config";
const LOG_VOLUME_NAME: &str = "log";
const LOG_DIR: &str = "/stackable/log";
const BUNDLES_VOLUME_NAME: &str = "bundles";
const BUNDLES_DIR: &str = "/bundles";
const USER_INFO_FETCHER_CREDENTIALS_VOLUME_NAME: &str = "credentials";
const USER_INFO_FETCHER_CREDENTIALS_DIR: &str = "/stackable/credentials";

const DOCKER_IMAGE_BASE_NAME: &str = "opa";

// bundle builder: ~ 5 MB x 2
// these sizes are needed both for the single file (for multilog, in bytes) as well as the total (for the EmptyDir)
const OPA_ROLLING_BUNDLE_BUILDER_LOG_FILE_SIZE_MB: u32 = 5;
const OPA_ROLLING_BUNDLE_BUILDER_LOG_FILE_SIZE_BYTES: u32 =
    OPA_ROLLING_BUNDLE_BUILDER_LOG_FILE_SIZE_MB * 1000000;
const OPA_ROLLING_BUNDLE_BUILDER_LOG_FILES: u32 = 2;
const MAX_OPA_BUNDLE_BUILDER_LOG_FILE_SIZE: MemoryQuantity = MemoryQuantity {
    value: (OPA_ROLLING_BUNDLE_BUILDER_LOG_FILE_SIZE_MB * OPA_ROLLING_BUNDLE_BUILDER_LOG_FILES)
        as f32,
    unit: BinaryMultiple::Mebi,
};
// opa logs: ~ 5 MB x 2
// these sizes are needed both for the single file (for multilog, in bytes) as well as the total (for the EmptyDir)
const OPA_ROLLING_LOG_FILE_SIZE_MB: u32 = 5;
const OPA_ROLLING_LOG_FILE_SIZE_BYTES: u32 = OPA_ROLLING_LOG_FILE_SIZE_MB * 1000000;
const OPA_ROLLING_LOG_FILES: u32 = 2;
const MAX_OPA_LOG_FILE_SIZE: MemoryQuantity = MemoryQuantity {
    value: (OPA_ROLLING_LOG_FILE_SIZE_MB * OPA_ROLLING_LOG_FILES) as f32,
    unit: BinaryMultiple::Mebi,
};

// ~ 1 MB
const MAX_PREPARE_LOG_FILE_SIZE: MemoryQuantity = MemoryQuantity {
    value: 1.0,
    unit: BinaryMultiple::Mebi,
};

pub struct Ctx {
    pub client: stackable_operator::client::Client,
    pub product_config: ProductConfigManager,
    pub opa_bundle_builder_clusterrole: String,
    pub user_info_fetcher_image: String,
}

#[derive(Snafu, Debug, EnumDiscriminants)]
#[strum_discriminants(derive(IntoStaticStr))]
#[allow(clippy::enum_variant_names)]
pub enum Error {
    #[snafu(display("object does not define meta name"))]
    NoName,
    #[snafu(display("internal operator failure"))]
    InternalOperatorFailure { source: stackable_opa_crd::Error },
    #[snafu(display("failed to calculate role service name"))]
    RoleServiceNameNotFound,
    #[snafu(display("failed to apply role Service"))]
    ApplyRoleService {
        source: stackable_operator::error::Error,
    },
    #[snafu(display("failed to apply Service for [{rolegroup}]"))]
    ApplyRoleGroupService {
        source: stackable_operator::error::Error,
        rolegroup: RoleGroupRef<OpaCluster>,
    },
    #[snafu(display("failed to build ConfigMap for [{rolegroup}]"))]
    BuildRoleGroupConfig {
        source: stackable_operator::error::Error,
        rolegroup: RoleGroupRef<OpaCluster>,
    },
    #[snafu(display("failed to apply ConfigMap for [{rolegroup}]"))]
    ApplyRoleGroupConfig {
        source: stackable_operator::error::Error,
        rolegroup: RoleGroupRef<OpaCluster>,
    },
    #[snafu(display("failed to apply DaemonSet for [{rolegroup}]"))]
    ApplyRoleGroupDaemonSet {
        source: stackable_operator::error::Error,
        rolegroup: RoleGroupRef<OpaCluster>,
    },
    #[snafu(display("failed to patch service account"))]
    ApplyServiceAccount {
        source: stackable_operator::error::Error,
    },
    #[snafu(display("failed to patch role binding"))]
    ApplyRoleBinding {
        source: stackable_operator::error::Error,
    },
    #[snafu(display("failed to update status"))]
    ApplyStatus {
        source: stackable_operator::error::Error,
    },
    #[snafu(display("invalid product config"))]
    InvalidProductConfig {
        source: stackable_operator::error::Error,
    },
    #[snafu(display("object is missing metadata to build owner reference"))]
    ObjectMissingMetadataForOwnerRef {
        source: stackable_operator::error::Error,
    },
    #[snafu(display("failed to build discovery ConfigMap"))]
    BuildDiscoveryConfig { source: discovery::Error },
    #[snafu(display("failed to apply discovery ConfigMap"))]
    ApplyDiscoveryConfig {
        source: stackable_operator::error::Error,
    },
    #[snafu(display("failed to transform configs"))]
    ProductConfigTransform {
        source: stackable_operator::product_config_utils::ConfigError,
    },
    #[snafu(display("failed to resolve and merge config for role and role group"))]
    FailedToResolveConfig { source: stackable_opa_crd::Error },
    #[snafu(display("illegal container name"))]
    IllegalContainerName {
        source: stackable_operator::error::Error,
    },
    #[snafu(display("failed to resolve the Vector aggregator address"))]
    ResolveVectorAggregatorAddress {
        source: crate::product_logging::Error,
    },
    #[snafu(display("failed to add the logging configuration to the ConfigMap [{cm_name}]"))]
    InvalidLoggingConfig {
        source: crate::product_logging::Error,
        cm_name: String,
    },
    #[snafu(display("failed to create cluster resources"))]
    FailedToCreateClusterResources {
        source: stackable_operator::error::Error,
    },
    #[snafu(display("failed to delete orphaned resources"))]
    DeleteOrphans {
        source: stackable_operator::error::Error,
    },
    #[snafu(display("failed to build RBAC resources"))]
    BuildRbacResources {
        source: stackable_operator::error::Error,
    },
}
type Result<T, E = Error> = std::result::Result<T, E>;

impl ReconcilerError for Error {
    fn category(&self) -> &'static str {
        ErrorDiscriminants::from(self).into()
    }
}

pub async fn reconcile_opa(opa: Arc<OpaCluster>, ctx: Arc<Ctx>) -> Result<Action> {
    tracing::info!("Starting reconcile");
    let opa_ref = ObjectRef::from_obj(opa.as_ref());
    let client = &ctx.client;
    let resolved_product_image = opa
        .spec
        .image
        .resolve(DOCKER_IMAGE_BASE_NAME, crate::built_info::CARGO_PKG_VERSION);
    let opa_role = OpaRole::Server;

    let mut cluster_resources = ClusterResources::new(
        APP_NAME,
        OPERATOR_NAME,
        OPA_CONTROLLER_NAME,
        &opa.object_ref(&()),
        ClusterResourceApplyStrategy::from(&opa.spec.cluster_operation),
    )
    .context(FailedToCreateClusterResourcesSnafu)?;

    let validated_config = validate_all_roles_and_groups_config(
        &resolved_product_image.product_version,
        &transform_all_roles_to_config(
            opa.as_ref(),
            [(
                opa_role.to_string(),
                (
                    vec![
                        PropertyNameKind::File(CONFIG_FILE.to_string()),
                        PropertyNameKind::Cli,
                    ],
                    opa.spec.servers.clone(),
                ),
            )]
            .into(),
        )
        .context(ProductConfigTransformSnafu)?,
        &ctx.product_config,
        false,
        false,
    )
    .context(InvalidProductConfigSnafu)?;
    let role_server_config = validated_config
        .get(&opa_role.to_string())
        .map(Cow::Borrowed)
        .unwrap_or_default();

    let vector_aggregator_address = resolve_vector_aggregator_address(&opa, client)
        .await
        .context(ResolveVectorAggregatorAddressSnafu)?;

    let server_role_service = build_server_role_service(&opa, &resolved_product_image)?;
    // required for discovery config map later
    let server_role_service = cluster_resources
        .add(client, server_role_service)
        .await
        .context(ApplyRoleServiceSnafu)?;

    let (rbac_sa, rbac_rolebinding) = build_rbac_resources(
        opa.as_ref(),
        APP_NAME,
        cluster_resources.get_required_labels(),
    )
    .context(BuildRbacResourcesSnafu)?;

    let rbac_sa = cluster_resources
        .add(client, rbac_sa)
        .await
        .context(ApplyServiceAccountSnafu)?;
    cluster_resources
        .add(client, rbac_rolebinding)
        .await
        .context(ApplyRoleBindingSnafu)?;

    let mut ds_cond_builder = DaemonSetConditionBuilder::default();

    for (rolegroup_name, rolegroup_config) in role_server_config.iter() {
        let rolegroup = RoleGroupRef {
            cluster: opa_ref.clone(),
            role: opa_role.to_string(),
            role_group: rolegroup_name.to_string(),
        };

        let merged_config = opa
            .merged_config(&opa_role, &rolegroup)
            .context(FailedToResolveConfigSnafu)?;

        let rg_configmap = build_server_rolegroup_config_map(
            &opa,
            &resolved_product_image,
            &rolegroup,
            &merged_config,
            vector_aggregator_address.as_deref(),
        )?;
        let rg_service = build_rolegroup_service(&opa, &resolved_product_image, &rolegroup)?;
        let rg_daemonset = build_server_rolegroup_daemonset(
            &opa,
            &resolved_product_image,
            &opa_role,
            &rolegroup,
            rolegroup_config,
            &merged_config,
<<<<<<< HEAD
            &ctx.user_info_fetcher_image,
=======
            &rbac_sa.name_any(),
>>>>>>> f8c11604
        )?;

        cluster_resources
            .add(client, rg_configmap)
            .await
            .with_context(|_| ApplyRoleGroupConfigSnafu {
                rolegroup: rolegroup.clone(),
            })?;
        cluster_resources
            .add(client, rg_service)
            .await
            .with_context(|_| ApplyRoleGroupServiceSnafu {
                rolegroup: rolegroup.clone(),
            })?;
        ds_cond_builder.add(
            cluster_resources
                .add(client, rg_daemonset.clone())
                .await
                .with_context(|_| ApplyRoleGroupDaemonSetSnafu {
                    rolegroup: rolegroup.clone(),
                })?,
        );

        // Previous version of opa-operator used the field manager scope "opacluster" to write out a DaemonSet with the bundle-builder container called "opa-bundle-builder".
        // During https://github.com/stackabletech/opa-operator/pull/420 it was renamed to "bundle-builder".
        // As we are now using the field manager scope "opa.stackable.tech_opacluster", our old changes (with the old container) will stay valid.
        // We have to use the old field manager scope and post an empty path to get rid of it
        // https://github.com/stackabletech/issues/issues/390 will implement a proper fix, e.g. also fixing Services and ConfigMaps
        // For details see https://github.com/stackabletech/opa-operator/issues/444
        tracing::trace!(
            "Removing old field manager scope \"opacluster\" of DaemonSet {daemonset_name} to remove the \"opa-bundle-builder\" container. \
            See https://github.com/stackabletech/opa-operator/issues/444 and https://github.com/stackabletech/issues/issues/390 for details.",
            daemonset_name = rg_daemonset.name_any()
        );
        client
            .apply_patch(
                "opacluster",
                &rg_daemonset,
                // We can hardcode this here, as https://github.com/stackabletech/issues/issues/390 will solve the general problem and we always have created DaemonSets using the "apps/v1" version
                json!({"apiVersion": "apps/v1", "kind": "DaemonSet"}),
            )
            .await
            .context(ApplyRoleGroupDaemonSetSnafu { rolegroup })?;
    }

    for discovery_cm in build_discovery_configmaps(
        opa.as_ref(),
        opa.as_ref(),
        &resolved_product_image,
        &server_role_service,
    )
    .context(BuildDiscoveryConfigSnafu)?
    {
        cluster_resources
            .add(client, discovery_cm)
            .await
            .context(ApplyDiscoveryConfigSnafu)?;
    }

    let cluster_operation_cond_builder =
        ClusterOperationsConditionBuilder::new(&opa.spec.cluster_operation);

    let status = OpaClusterStatus {
        conditions: compute_conditions(
            opa.as_ref(),
            &[&ds_cond_builder, &cluster_operation_cond_builder],
        ),
    };

    client
        .apply_patch_status(OPERATOR_NAME, &*opa, &status)
        .await
        .context(ApplyStatusSnafu)?;

    cluster_resources
        .delete_orphaned_resources(client)
        .await
        .context(DeleteOrphansSnafu)?;

    Ok(Action::await_change())
}

/// The server-role service is the primary endpoint that should be used by clients that do not perform internal load balancing,
/// including targets outside of the cluster.
pub fn build_server_role_service(
    opa: &OpaCluster,
    resolved_product_image: &ResolvedProductImage,
) -> Result<Service> {
    let role_name = OpaRole::Server.to_string();
    let role_svc_name = opa
        .server_role_service_name()
        .context(RoleServiceNameNotFoundSnafu)?;
    Ok(Service {
        metadata: ObjectMetaBuilder::new()
            .name_and_namespace(opa)
            .name(&role_svc_name)
            .ownerreference_from_resource(opa, None, Some(true))
            .context(ObjectMissingMetadataForOwnerRefSnafu)?
            .with_recommended_labels(build_recommended_labels(
                opa,
                &resolved_product_image.app_version_label,
                &role_name,
                "global",
            ))
            .build(),
        spec: Some(ServiceSpec {
            type_: Some(opa.spec.cluster_config.listener_class.k8s_service_type()),
            ports: Some(vec![ServicePort {
                name: Some(APP_PORT_NAME.to_string()),
                port: APP_PORT.into(),
                protocol: Some("TCP".to_string()),
                ..ServicePort::default()
            }]),
            selector: Some(role_selector_labels(opa, APP_NAME, &role_name)),
            internal_traffic_policy: Some("Local".to_string()),
            ..ServiceSpec::default()
        }),
        status: None,
    })
}

/// The rolegroup [`Service`] is a headless service that allows direct access to the instances of a certain rolegroup
///
/// This is mostly useful for internal communication between peers, or for clients that perform client-side load balancing.
fn build_rolegroup_service(
    opa: &OpaCluster,
    resolved_product_image: &ResolvedProductImage,
    rolegroup: &RoleGroupRef<OpaCluster>,
) -> Result<Service> {
    Ok(Service {
        metadata: ObjectMetaBuilder::new()
            .name_and_namespace(opa)
            .name(&rolegroup.object_name())
            .ownerreference_from_resource(opa, None, Some(true))
            .context(ObjectMissingMetadataForOwnerRefSnafu)?
            .with_recommended_labels(build_recommended_labels(
                opa,
                &resolved_product_image.app_version_label,
                &rolegroup.role,
                &rolegroup.role_group,
            ))
            .with_label("prometheus.io/scrape", "true")
            .build(),
        spec: Some(ServiceSpec {
            // Internal communication does not need to be exposed
            type_: Some("ClusterIP".to_string()),
            cluster_ip: Some("None".to_string()),
            ports: Some(service_ports()),
            selector: Some(role_group_selector_labels(
                opa,
                APP_NAME,
                &rolegroup.role,
                &rolegroup.role_group,
            )),
            publish_not_ready_addresses: Some(true),
            ..ServiceSpec::default()
        }),
        status: None,
    })
}

/// The rolegroup [`ConfigMap`] configures the rolegroup based on the configuration given by the administrator
fn build_server_rolegroup_config_map(
    opa: &OpaCluster,
    resolved_product_image: &ResolvedProductImage,
    rolegroup: &RoleGroupRef<OpaCluster>,
    merged_config: &OpaConfig,
    vector_aggregator_address: Option<&str>,
) -> Result<ConfigMap> {
    let mut cm_builder = ConfigMapBuilder::new();

    cm_builder
        .metadata(
            ObjectMetaBuilder::new()
                .name_and_namespace(opa)
                .name(rolegroup.object_name())
                .ownerreference_from_resource(opa, None, Some(true))
                .context(ObjectMissingMetadataForOwnerRefSnafu)?
                .with_recommended_labels(build_recommended_labels(
                    opa,
                    &resolved_product_image.app_version_label,
                    &rolegroup.role,
                    &rolegroup.role_group,
                ))
                .build(),
        )
        .add_data(CONFIG_FILE, build_config_file())
        .add_data(
            "user-info-fetcher.json",
            serde_json::to_string_pretty(&opa.spec.cluster_config.user_info_fetcher).unwrap(),
        );

    extend_role_group_config_map(
        rolegroup,
        vector_aggregator_address,
        &merged_config.logging,
        &mut cm_builder,
    )
    .context(InvalidLoggingConfigSnafu {
        cm_name: rolegroup.object_name(),
    })?;

    cm_builder
        .build()
        .with_context(|_| BuildRoleGroupConfigSnafu {
            rolegroup: rolegroup.clone(),
        })
}

/// The rolegroup [`DaemonSet`] runs the rolegroup, as configured by the administrator.
///
/// The [`Pod`](`stackable_operator::k8s_openapi::api::core::v1::Pod`)s are accessible through the
/// corresponding [`Service`] (from [`build_server_role_service`]).
///
/// We run an OPA on each node, because we want to avoid requiring network roundtrips for services making
/// policy queries (which are often chained in serial, and block other tasks in the products).
fn build_server_rolegroup_daemonset(
    opa: &OpaCluster,
    resolved_product_image: &ResolvedProductImage,
    opa_role: &OpaRole,
    rolegroup_ref: &RoleGroupRef<OpaCluster>,
    server_config: &HashMap<PropertyNameKind, BTreeMap<String, String>>,
    merged_config: &OpaConfig,
<<<<<<< HEAD
    user_info_fetcher_image: &str,
=======
    sa_name: &str,
>>>>>>> f8c11604
) -> Result<DaemonSet> {
    let role = opa.role(opa_role);
    let role_group = opa
        .rolegroup(rolegroup_ref)
        .context(InternalOperatorFailureSnafu)?;

    let env = server_config
        .get(&PropertyNameKind::Env)
        .iter()
        .flat_map(|env_vars| env_vars.iter())
        .map(|(k, v)| EnvVar {
            name: k.clone(),
            value: Some(v.clone()),
            ..EnvVar::default()
        })
        .collect::<Vec<_>>();

    let prepare_container_name = Container::Prepare.to_string();
    let mut cb_prepare =
        ContainerBuilder::new(&prepare_container_name).context(IllegalContainerNameSnafu)?;

    let bundle_builder_container_name = Container::BundleBuilder.to_string();
    let mut cb_bundle_builder =
        ContainerBuilder::new(&bundle_builder_container_name).context(IllegalContainerNameSnafu)?;

    let opa_container_name = Container::Opa.to_string();
    let mut cb_opa =
        ContainerBuilder::new(&opa_container_name).context(IllegalContainerNameSnafu)?;

    let mut cb_user_info_fetcher =
        ContainerBuilder::new("user-info-fetcher").context(IllegalContainerNameSnafu)?;

    cb_prepare
        .image_from_product_image(resolved_product_image)
        .command(vec![
            "bash".to_string(),
            "-euo".to_string(),
            "pipefail".to_string(),
            "-c".to_string(),
        ])
        .args(vec![build_prepare_start_command(
            merged_config,
            &prepare_container_name,
        )
        .join(" && ")])
        .add_volume_mount(BUNDLES_VOLUME_NAME, BUNDLES_DIR)
        .add_volume_mount(LOG_VOLUME_NAME, LOG_DIR)
        .resources(merged_config.resources.to_owned().into());

    cb_bundle_builder
        .image_from_product_image(resolved_product_image)
        .command(vec![
            "bash".to_string(),
            "-euo".to_string(),
            "pipefail".to_string(),
            "-c".to_string(),
        ])
        .args(vec![build_bundle_builder_start_command(
            merged_config,
            &bundle_builder_container_name,
        )])
        .add_env_var_from_field_path("WATCH_NAMESPACE", FieldPathEnvVar::Namespace)
        .add_env_var(
            "OPA_BUNDLE_BUILDER_LOG",
            bundle_builder_log_level(merged_config).to_string(),
        )
        .add_volume_mount(BUNDLES_VOLUME_NAME, BUNDLES_DIR)
        .add_volume_mount(LOG_VOLUME_NAME, LOG_DIR)
        .resources(
            ResourceRequirementsBuilder::new()
                .with_cpu_request("100m")
                .with_cpu_limit("200m")
                .with_memory_request("128Mi")
                .with_memory_limit("128Mi")
                .build(),
        )
        .readiness_probe(Probe {
            initial_delay_seconds: Some(5),
            period_seconds: Some(10),
            failure_threshold: Some(5),
            http_get: Some(HTTPGetAction {
                port: IntOrString::Int(BUNDLE_BUILDER_PORT),
                path: Some("/status".to_string()),
                ..HTTPGetAction::default()
            }),
            ..Probe::default()
        })
        .liveness_probe(Probe {
            initial_delay_seconds: Some(30),
            period_seconds: Some(10),
            http_get: Some(HTTPGetAction {
                port: IntOrString::Int(BUNDLE_BUILDER_PORT),
                path: Some("/status".to_string()),
                ..HTTPGetAction::default()
            }),
            ..Probe::default()
        });

    cb_opa
        .image_from_product_image(resolved_product_image)
        .command(vec![
            "bash".to_string(),
            "-euo".to_string(),
            "pipefail".to_string(),
            "-c".to_string(),
        ])
        .args(vec![build_opa_start_command(
            merged_config,
            &opa_container_name,
        )])
        .add_env_vars(env)
        .add_container_port(APP_PORT_NAME, APP_PORT.into())
        .add_volume_mount(CONFIG_VOLUME_NAME, CONFIG_DIR)
        .add_volume_mount(LOG_VOLUME_NAME, LOG_DIR)
        .resources(merged_config.resources.to_owned().into())
        .readiness_probe(Probe {
            initial_delay_seconds: Some(5),
            period_seconds: Some(10),
            failure_threshold: Some(5),
            http_get: Some(HTTPGetAction {
                port: IntOrString::String(APP_PORT_NAME.to_string()),
                ..HTTPGetAction::default()
            }),
            ..Probe::default()
        })
        .liveness_probe(Probe {
            initial_delay_seconds: Some(30),
            period_seconds: Some(10),
            http_get: Some(HTTPGetAction {
                port: IntOrString::String(APP_PORT_NAME.to_string()),
                ..HTTPGetAction::default()
            }),
            ..Probe::default()
        });

    cb_user_info_fetcher
        .image(user_info_fetcher_image)
        .command(vec!["stackable-opa-user-info-fetcher".to_string()])
        .add_env_var("CONFIG", format!("{CONFIG_DIR}/user-info-fetcher.json"))
        .add_env_var("CREDENTIALS_DIR", USER_INFO_FETCHER_CREDENTIALS_DIR)
        .add_volume_mount(CONFIG_VOLUME_NAME, CONFIG_DIR);

    match &opa.spec.cluster_config.user_info_fetcher.backend {
        stackable_opa_crd::user_info_fetcher::Backend::None {} => {}
        stackable_opa_crd::user_info_fetcher::Backend::Keycloak(_) => {
            cb_user_info_fetcher.add_volume_mount(
                USER_INFO_FETCHER_CREDENTIALS_VOLUME_NAME,
                USER_INFO_FETCHER_CREDENTIALS_DIR,
            );
        }
    }

    let mut pb = PodBuilder::new();

    pb.metadata_builder(|m| {
        m.with_recommended_labels(build_recommended_labels(
            opa,
            &resolved_product_image.app_version_label,
            &rolegroup_ref.role,
            &rolegroup_ref.role_group,
        ))
    })
    .add_init_container(cb_prepare.build())
    .add_container(cb_opa.build())
    .add_container(cb_bundle_builder.build())
    .add_container(cb_user_info_fetcher.build())
    .image_pull_secrets_from_product_image(resolved_product_image)
    .node_selector_opt(opa.node_selector(&rolegroup_ref.role_group))
    .add_volume(
        VolumeBuilder::new(CONFIG_VOLUME_NAME)
            .with_config_map(rolegroup_ref.object_name())
            .build(),
    )
    .add_volume(
        VolumeBuilder::new(BUNDLES_VOLUME_NAME)
            .with_empty_dir(None::<String>, None)
            .build(),
    )
    .add_volume(
        VolumeBuilder::new(LOG_VOLUME_NAME)
            .empty_dir(EmptyDirVolumeSource {
                medium: None,
                size_limit: Some(product_logging::framework::calculate_log_volume_size_limit(
                    &[
                        MAX_OPA_BUNDLE_BUILDER_LOG_FILE_SIZE,
                        MAX_OPA_LOG_FILE_SIZE,
                        MAX_PREPARE_LOG_FILE_SIZE,
                    ],
                )),
            })
            .build(),
    )
    .service_account_name(sa_name)
    .security_context(
        PodSecurityContextBuilder::new()
            .run_as_user(1000)
            .run_as_group(0)
            .fs_group(1000)
            .build(),
    );

    match &opa.spec.cluster_config.user_info_fetcher.backend {
        stackable_opa_crd::user_info_fetcher::Backend::None {} => {}
        stackable_opa_crd::user_info_fetcher::Backend::Keycloak(keycloak) => {
            pb.add_volume(
                VolumeBuilder::new(USER_INFO_FETCHER_CREDENTIALS_VOLUME_NAME)
                    .secret(SecretVolumeSource {
                        secret_name: Some(keycloak.credentials_secret_name.clone()),
                        ..Default::default()
                    })
                    .build(),
            );
        }
    }

    if merged_config.logging.enable_vector_agent {
        pb.add_container(product_logging::framework::vector_container(
            resolved_product_image,
            CONFIG_VOLUME_NAME,
            LOG_VOLUME_NAME,
            merged_config.logging.containers.get(&Container::Vector),
            ResourceRequirementsBuilder::new()
                .with_cpu_request("250m")
                .with_cpu_limit("500m")
                .with_memory_request("128Mi")
                .with_memory_limit("128Mi")
                .build(),
        ));
    }

    let mut pod_template = pb.build_template();
    pod_template.merge_from(role.config.pod_overrides.clone());
    pod_template.merge_from(role_group.config.pod_overrides.clone());

    Ok(DaemonSet {
        metadata: ObjectMetaBuilder::new()
            .name_and_namespace(opa)
            .name(&rolegroup_ref.object_name())
            .ownerreference_from_resource(opa, None, Some(true))
            .context(ObjectMissingMetadataForOwnerRefSnafu)?
            .with_recommended_labels(build_recommended_labels(
                opa,
                &resolved_product_image.app_version_label,
                &rolegroup_ref.role,
                &rolegroup_ref.role_group,
            ))
            .build(),
        spec: Some(DaemonSetSpec {
            selector: LabelSelector {
                match_labels: Some(role_group_selector_labels(
                    opa,
                    APP_NAME,
                    &rolegroup_ref.role,
                    &rolegroup_ref.role_group,
                )),
                ..LabelSelector::default()
            },
            template: pod_template,
            ..DaemonSetSpec::default()
        }),
        status: None,
    })
}

pub fn error_policy(_obj: Arc<OpaCluster>, _error: &Error, _ctx: Arc<Ctx>) -> Action {
    Action::requeue(*Duration::from_secs(5))
}

fn build_config_file() -> &'static str {
    // We currently do not activate decision logging like
    // decision_logs:
    //     console: true
    // This will log decisions to the console, but also sends an extra `decision_id` field in the
    // API JSON response. This currently leads to our Java authorizers (Druid, Trino) failing to
    // deserialize the JSON object since they only expect to have a `result` field returned.
    // see https://github.com/stackabletech/opa-operator/issues/422
    "
services:
  - name: stackable
    url: http://localhost:3030/opa/v1

bundles:
  stackable:
    service: stackable
    resource: opa/bundle.tar.gz
    persist: true
    polling:
      min_delay_seconds: 10
      max_delay_seconds: 20
"
}

fn build_opa_start_command(merged_config: &OpaConfig, container_name: &str) -> String {
    let mut opa_log_level = OpaLogLevel::Info;
    let mut console_logging_off = false;

    if let Some(ContainerLogConfig {
        choice: Some(ContainerLogConfigChoice::Automatic(log_config)),
    }) = merged_config.logging.containers.get(&Container::Opa)
    {
        // Retrieve the file log level for OPA and convert to OPA log levels
        if let Some(AppenderConfig {
            level: Some(log_level),
        }) = log_config.file
        {
            opa_log_level = OpaLogLevel::from(log_level);
        }

        // We need to check if the console logging is deactivated (NONE)
        // This will result in not using `tee` later on in the start command
        if let Some(AppenderConfig {
            level: Some(log_level),
        }) = log_config.console
        {
            console_logging_off = log_level == LogLevel::NONE
        }
    }

    let mut start_command = format!("/stackable/opa/opa run -s -a 0.0.0.0:{APP_PORT} -c {CONFIG_DIR}/config.yaml -l {opa_log_level}");

    if console_logging_off {
        start_command.push_str(&format!(" |& /stackable/multilog s{OPA_ROLLING_LOG_FILE_SIZE_BYTES} n{OPA_ROLLING_LOG_FILES} {LOG_DIR}/{container_name}"));
    } else {
        start_command.push_str(&format!(" |& tee >(/stackable/multilog s{OPA_ROLLING_LOG_FILE_SIZE_BYTES} n{OPA_ROLLING_LOG_FILES} {LOG_DIR}/{container_name})"));
    }

    start_command
}

fn build_bundle_builder_start_command(merged_config: &OpaConfig, container_name: &str) -> String {
    let mut console_logging_off = false;

    // We need to check if the console logging is deactivated (NONE)
    // This will result in not using `tee` later on in the start command
    if let Some(ContainerLogConfig {
        choice: Some(ContainerLogConfigChoice::Automatic(log_config)),
    }) = merged_config
        .logging
        .containers
        .get(&Container::BundleBuilder)
    {
        if let Some(AppenderConfig {
            level: Some(log_level),
        }) = log_config.console
        {
            console_logging_off = log_level == LogLevel::NONE
        }
    };

    let mut start_command = "/stackable/opa-bundle-builder".to_string();

    if console_logging_off {
        start_command.push_str(&format!(" |& /stackable/multilog s{OPA_ROLLING_BUNDLE_BUILDER_LOG_FILE_SIZE_BYTES} n{OPA_ROLLING_BUNDLE_BUILDER_LOG_FILES} {LOG_DIR}/{container_name}"))
    } else {
        start_command.push_str(&format!(" |& tee >(/stackable/multilog s{OPA_ROLLING_BUNDLE_BUILDER_LOG_FILE_SIZE_BYTES} n{OPA_ROLLING_BUNDLE_BUILDER_LOG_FILES} {LOG_DIR}/{container_name})"));
    }

    start_command
}

fn bundle_builder_log_level(merged_config: &OpaConfig) -> BundleBuilderLogLevel {
    if let Some(ContainerLogConfig {
        choice: Some(ContainerLogConfigChoice::Automatic(log_config)),
    }) = merged_config
        .logging
        .containers
        .get(&Container::BundleBuilder)
    {
        if let Some(logger) = log_config
            .loggers
            .get(AutomaticContainerLogConfig::ROOT_LOGGER)
        {
            return BundleBuilderLogLevel::from(logger.level);
        }
    }

    BundleBuilderLogLevel::Info
}

fn build_prepare_start_command(merged_config: &OpaConfig, container_name: &str) -> Vec<String> {
    let mut prepare_container_args = vec![];
    if let Some(ContainerLogConfig {
        choice: Some(ContainerLogConfigChoice::Automatic(log_config)),
    }) = merged_config.logging.containers.get(&Container::Prepare)
    {
        prepare_container_args.push(product_logging::framework::capture_shell_output(
            LOG_DIR,
            container_name,
            log_config,
        ));
    }

    prepare_container_args.push(format!("echo \"Create dir [{BUNDLES_ACTIVE_DIR}]\""));
    prepare_container_args.push(format!("mkdir -p {BUNDLES_ACTIVE_DIR}"));
    prepare_container_args.push(format!("echo \"Create dir [{BUNDLES_INCOMING_DIR}]\""));
    prepare_container_args.push(format!("mkdir -p {BUNDLES_INCOMING_DIR}"));
    prepare_container_args.push(format!("echo \"Create dir [{BUNDLES_TMP_DIR}]\""));
    prepare_container_args.push(format!("mkdir -p {BUNDLES_TMP_DIR}"));

    prepare_container_args
}

fn service_ports() -> Vec<ServicePort> {
    vec![
        ServicePort {
            name: Some(APP_PORT_NAME.to_string()),
            port: APP_PORT.into(),
            protocol: Some("TCP".to_string()),
            ..ServicePort::default()
        },
        ServicePort {
            name: Some(METRICS_PORT_NAME.to_string()),
            port: 9504, // Arbitrary port number, this is never actually used anywhere
            protocol: Some("TCP".to_string()),
            target_port: Some(IntOrString::String(APP_PORT_NAME.to_string())),
            ..ServicePort::default()
        },
    ]
}

/// Creates recommended `ObjectLabels` to be used in deployed resources
pub fn build_recommended_labels<'a, T>(
    owner: &'a T,
    app_version: &'a str,
    role: &'a str,
    role_group: &'a str,
) -> ObjectLabels<'a, T> {
    ObjectLabels {
        owner,
        app_name: APP_NAME,
        app_version,
        operator_name: OPERATOR_NAME,
        controller_name: OPA_CONTROLLER_NAME,
        role,
        role_group,
    }
}<|MERGE_RESOLUTION|>--- conflicted
+++ resolved
@@ -317,11 +317,8 @@
             &rolegroup,
             rolegroup_config,
             &merged_config,
-<<<<<<< HEAD
             &ctx.user_info_fetcher_image,
-=======
             &rbac_sa.name_any(),
->>>>>>> f8c11604
         )?;
 
         cluster_resources
@@ -545,11 +542,8 @@
     rolegroup_ref: &RoleGroupRef<OpaCluster>,
     server_config: &HashMap<PropertyNameKind, BTreeMap<String, String>>,
     merged_config: &OpaConfig,
-<<<<<<< HEAD
     user_info_fetcher_image: &str,
-=======
     sa_name: &str,
->>>>>>> f8c11604
 ) -> Result<DaemonSet> {
     let role = opa.role(opa_role);
     let role_group = opa
