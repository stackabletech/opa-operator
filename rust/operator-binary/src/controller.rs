//! Ensures that `Pod`s are configured and running for each [`OpenPolicyAgent`]

use crate::discovery::{self, build_discovery_configmaps};
use snafu::{OptionExt, ResultExt, Snafu};
use stackable_opa_crd::{OpaRole, OpenPolicyAgent, APP_NAME, REGO_RULE_REFERENCE};
<<<<<<< HEAD
use stackable_operator::builder::SecurityContextBuilder;
use stackable_operator::k8s_openapi::api::core::v1::{EmptyDirVolumeSource, HTTPGetAction, Probe};
use stackable_operator::k8s_openapi::apimachinery::pkg::util::intstr::IntOrString;
=======
>>>>>>> 89e781d4
use stackable_operator::{
    builder::{ConfigMapBuilder, ContainerBuilder, FieldPathEnvVar, ObjectMetaBuilder, PodBuilder},
    k8s_openapi::{
        api::{
            apps::v1::{DaemonSet, DaemonSetSpec},
            core::v1::{
                ConfigMap, ConfigMapVolumeSource, EnvVar, HTTPGetAction, Probe, Service,
                ServicePort, ServiceSpec, Volume,
            },
        },
        apimachinery::pkg::{apis::meta::v1::LabelSelector, util::intstr::IntOrString},
    },
    kube::runtime::{
        controller::{Context, ReconcilerAction},
        reflector::ObjectRef,
    },
    labels::{role_group_selector_labels, role_selector_labels},
    logging::controller::ReconcilerError,
    product_config::{types::PropertyNameKind, ProductConfigManager},
    product_config_utils::{transform_all_roles_to_config, validate_all_roles_and_groups_config},
    role_utils::RoleGroupRef,
};
use std::{
    borrow::Cow,
    collections::{BTreeMap, HashMap},
    sync::Arc,
    time::Duration,
};
use strum::{EnumDiscriminants, IntoStaticStr};

const FIELD_MANAGER_SCOPE: &str = "openpolicyagent";

pub const CONFIG_FILE: &str = "config.yaml";
pub const APP_PORT: u16 = 8081;
pub const APP_PORT_NAME: &str = "http";
pub const METRICS_PORT_NAME: &str = "metrics";

pub struct Ctx {
    pub client: stackable_operator::client::Client,
    pub product_config: ProductConfigManager,
}

#[derive(Snafu, Debug, EnumDiscriminants)]
#[strum_discriminants(derive(IntoStaticStr))]
#[allow(clippy::enum_variant_names)]
pub enum Error {
    #[snafu(display("object defines no version"))]
    ObjectHasNoVersion,
    #[snafu(display("failed to calculate role service name"))]
    RoleServiceNameNotFound,
    #[snafu(display("failed to apply role Service"))]
    ApplyRoleService {
        source: stackable_operator::error::Error,
    },
    #[snafu(display("failed to apply Service for {}", rolegroup))]
    ApplyRoleGroupService {
        source: stackable_operator::error::Error,
        rolegroup: RoleGroupRef<OpenPolicyAgent>,
    },
    #[snafu(display("failed to build ConfigMap for {}", rolegroup))]
    BuildRoleGroupConfig {
        source: stackable_operator::error::Error,
        rolegroup: RoleGroupRef<OpenPolicyAgent>,
    },
    #[snafu(display("failed to apply ConfigMap for {}", rolegroup))]
    ApplyRoleGroupConfig {
        source: stackable_operator::error::Error,
        rolegroup: RoleGroupRef<OpenPolicyAgent>,
    },
    #[snafu(display("failed to apply DaemonSet for {}", rolegroup))]
    ApplyRoleGroupDaemonSet {
        source: stackable_operator::error::Error,
        rolegroup: RoleGroupRef<OpenPolicyAgent>,
    },
    #[snafu(display("invalid product config"))]
    InvalidProductConfig {
        source: stackable_operator::error::Error,
    },
    #[snafu(display("object is missing metadata to build owner reference"))]
    ObjectMissingMetadataForOwnerRef {
        source: stackable_operator::error::Error,
    },
    #[snafu(display("failed to build discovery ConfigMap"))]
    BuildDiscoveryConfig { source: discovery::Error },
    #[snafu(display("failed to apply discovery ConfigMap"))]
    ApplyDiscoveryConfig {
        source: stackable_operator::error::Error,
    },
    #[snafu(display("failed to transform configs"))]
    ProductConfigTransform {
        source: stackable_operator::product_config_utils::ConfigError,
    },
}
type Result<T, E = Error> = std::result::Result<T, E>;

impl ReconcilerError for Error {
    fn category(&self) -> &'static str {
        ErrorDiscriminants::from(self).into()
    }
}

pub async fn reconcile_opa(
    opa: Arc<OpenPolicyAgent>,
    ctx: Context<Ctx>,
) -> Result<ReconcilerAction> {
    tracing::info!("Starting reconcile");
    let opa_ref = ObjectRef::from_obj(&*opa);
    let client = ctx.get_ref().client.clone();
    let opa_version = opa_version(&opa)?;

    let validated_config = validate_all_roles_and_groups_config(
        opa_version,
        &transform_all_roles_to_config(
            &*opa,
            [(
                OpaRole::Server.to_string(),
                (
                    vec![
                        PropertyNameKind::File(CONFIG_FILE.to_string()),
                        PropertyNameKind::Cli,
                    ],
                    opa.spec.servers.clone(),
                ),
            )]
            .into(),
        )
        .context(ProductConfigTransformSnafu)?,
        &ctx.get_ref().product_config,
        false,
        false,
    )
    .context(InvalidProductConfigSnafu)?;
    let role_server_config = validated_config
        .get(&OpaRole::Server.to_string())
        .map(Cow::Borrowed)
        .unwrap_or_default();

    let server_role_service = build_server_role_service(&opa)?;
    let server_role_service = client
        .apply_patch(
            FIELD_MANAGER_SCOPE,
            &server_role_service,
            &server_role_service,
        )
        .await
        .context(ApplyRoleServiceSnafu)?;
    for (rolegroup_name, rolegroup_config) in role_server_config.iter() {
        let rolegroup = RoleGroupRef {
            cluster: opa_ref.clone(),
            role: OpaRole::Server.to_string(),
            role_group: rolegroup_name.to_string(),
        };

        let rg_configmap = build_server_rolegroup_config_map(&rolegroup, &opa, rolegroup_config)?;
        let rg_daemonset = build_server_rolegroup_daemonset(&rolegroup, &opa, rolegroup_config)?;
        let rg_service = build_rolegroup_service(&opa, &rolegroup)?;

        client
            .apply_patch(FIELD_MANAGER_SCOPE, &rg_configmap, &rg_configmap)
            .await
            .with_context(|_| ApplyRoleGroupConfigSnafu {
                rolegroup: rolegroup.clone(),
            })?;
        client
            .apply_patch(FIELD_MANAGER_SCOPE, &rg_daemonset, &rg_daemonset)
            .await
            .with_context(|_| ApplyRoleGroupDaemonSetSnafu {
                rolegroup: rolegroup.clone(),
            })?;
        client
            .apply_patch(FIELD_MANAGER_SCOPE, &rg_service, &rg_service)
            .await
            .with_context(|_| ApplyRoleGroupServiceSnafu {
                rolegroup: rolegroup.clone(),
            })?;
    }

    for discovery_cm in build_discovery_configmaps(&*opa, &*opa, &server_role_service)
        .context(BuildDiscoveryConfigSnafu)?
    {
        client
            .apply_patch(FIELD_MANAGER_SCOPE, &discovery_cm, &discovery_cm)
            .await
            .context(ApplyDiscoveryConfigSnafu)?;
    }

    Ok(ReconcilerAction {
        requeue_after: None,
    })
}

/// The server-role service is the primary endpoint that should be used by clients that do not perform internal load balancing,
/// including targets outside of the cluster.
pub fn build_server_role_service(opa: &OpenPolicyAgent) -> Result<Service> {
    let role_name = OpaRole::Server.to_string();
    let role_svc_name = opa
        .server_role_service_name()
        .context(RoleServiceNameNotFoundSnafu)?;
    Ok(Service {
        metadata: ObjectMetaBuilder::new()
            .name_and_namespace(opa)
            .name(&role_svc_name)
            .ownerreference_from_resource(opa, None, Some(true))
            .context(ObjectMissingMetadataForOwnerRefSnafu)?
            .with_recommended_labels(opa, APP_NAME, opa_version(opa)?, &role_name, "global")
            .build(),
        spec: Some(ServiceSpec {
            ports: Some(vec![ServicePort {
                name: Some(APP_PORT_NAME.to_string()),
                port: APP_PORT.into(),
                protocol: Some("TCP".to_string()),
                ..ServicePort::default()
            }]),
            selector: Some(role_selector_labels(opa, APP_NAME, &role_name)),
            type_: Some("NodePort".to_string()),
            ..ServiceSpec::default()
        }),
        status: None,
    })
}

/// The rolegroup [`Service`] is a headless service that allows direct access to the instances of a certain rolegroup
///
/// This is mostly useful for internal communication between peers, or for clients that perform client-side load balancing.
fn build_rolegroup_service(
    opa: &OpenPolicyAgent,
    rolegroup: &RoleGroupRef<OpenPolicyAgent>,
) -> Result<Service> {
    Ok(Service {
        metadata: ObjectMetaBuilder::new()
            .name_and_namespace(opa)
            .name(&rolegroup.object_name())
            .ownerreference_from_resource(opa, None, Some(true))
            .context(ObjectMissingMetadataForOwnerRefSnafu)?
            .with_recommended_labels(
                opa,
                APP_NAME,
                opa_version(opa)?,
                &rolegroup.role,
                &rolegroup.role_group,
            )
            .with_label("prometheus.io/scrape", "true")
            .build(),
        spec: Some(ServiceSpec {
            cluster_ip: Some("None".to_string()),
            ports: Some(service_ports()),
            selector: Some(role_group_selector_labels(
                opa,
                APP_NAME,
                &rolegroup.role,
                &rolegroup.role_group,
            )),
            publish_not_ready_addresses: Some(true),
            ..ServiceSpec::default()
        }),
        status: None,
    })
}

/// The rolegroup [`ConfigMap`] configures the rolegroup based on the configuration given by the administrator
fn build_server_rolegroup_config_map(
    rolegroup: &RoleGroupRef<OpenPolicyAgent>,
    opa: &OpenPolicyAgent,
    server_config: &HashMap<PropertyNameKind, BTreeMap<String, String>>,
) -> Result<ConfigMap> {
    let config = server_config
        .get(&PropertyNameKind::File(CONFIG_FILE.to_string()))
        .map(Cow::Borrowed)
        .unwrap_or_default();
    let mut cm = ConfigMapBuilder::new();
    cm.metadata(
        ObjectMetaBuilder::new()
            .name_and_namespace(opa)
            .name(rolegroup.object_name())
            .ownerreference_from_resource(opa, None, Some(true))
            .context(ObjectMissingMetadataForOwnerRefSnafu)?
            .with_recommended_labels(
                opa,
                APP_NAME,
                opa_version(opa)?,
                &rolegroup.role,
                &rolegroup.role_group,
            )
            .build(),
    );
    if let Some(rego_reference) = config.get(REGO_RULE_REFERENCE) {
        cm.add_data(CONFIG_FILE, build_config_file(rego_reference));
    }
    cm.build().with_context(|_| BuildRoleGroupConfigSnafu {
        rolegroup: rolegroup.clone(),
    })
}

/// The rolegroup [`DaemonSet`] runs the rolegroup, as configured by the administrator.
///
/// The [`Pod`](`stackable_operator::k8s_openapi::api::core::v1::Pod`)s are accessible through the
/// corresponding [`Service`] (from [`build_server_role_service`]).
///
/// We run an OPA on each node, because we want to avoid requiring network roundtrips for services making
/// policy queries (which are often chained in serial, and block other tasks in the products).
fn build_server_rolegroup_daemonset(
    rolegroup_ref: &RoleGroupRef<OpenPolicyAgent>,
    opa: &OpenPolicyAgent,
    server_config: &HashMap<PropertyNameKind, BTreeMap<String, String>>,
) -> Result<DaemonSet> {
    let opa_version = opa_version(opa)?;
    let image = format!(
        "docker.stackable.tech/stackable/opa:{}-stackable0",
        opa_version
    );
    let env = server_config
        .get(&PropertyNameKind::Env)
        .iter()
        .flat_map(|env_vars| env_vars.iter())
        .map(|(k, v)| EnvVar {
            name: k.clone(),
            value: Some(v.clone()),
            ..EnvVar::default()
        })
        .collect::<Vec<_>>();
    let container_opa = ContainerBuilder::new("opa")
        .image(image)
        .command(build_opa_start_command())
        .add_env_vars(env)
        .add_container_port(APP_PORT_NAME, APP_PORT.into())
        .add_volume_mount("config", "/stackable/config")
        .add_volume_mount("bundles", "/bundles")
        .readiness_probe(Probe {
            initial_delay_seconds: Some(5),
            period_seconds: Some(10),
            failure_threshold: Some(5),
            http_get: Some(HTTPGetAction {
                port: IntOrString::String(APP_PORT_NAME.to_string()),
                ..HTTPGetAction::default()
            }),
            ..Probe::default()
        })
        .liveness_probe(Probe {
            initial_delay_seconds: Some(30),
            period_seconds: Some(10),
            http_get: Some(HTTPGetAction {
                port: IntOrString::String(APP_PORT_NAME.to_string()),
                ..HTTPGetAction::default()
            }),
            ..Probe::default()
        })
        .build();

    let container_bundle_helper = ContainerBuilder::new("opa-bundle-helper")
        .image("docker.stackable.tech/stackable/opa-bundle-helper:0.9.0-nightly")
        .command(vec![String::from("/stackable-opa-bundle-helper")])
        .add_env_var_from_field_path("WATCH_NAMESPACE", FieldPathEnvVar::Namespace)
        .add_volume_mount("bundles", "/bundles")
        .build();

    let init_container = ContainerBuilder::new("init-container")
        .image("docker.stackable.tech/stackable/opa-bundle-helper:0.9.0-nightly")
        .command(vec!["bash".to_string()])
        .args(vec![
            "-euo".to_string(),
            "pipefail".to_string(),
            "-x".to_string(),
            "-c".to_string(),
            [
                "mkdir -p /bundles/active",
                "mkdir -p /bundles/incomming",
                "chown -R stackable:stackable /bundles/active",
                "chown -R stackable:stackable /bundles/incomming",
                "chmod -R a=,u=rwX /bundles/active",
                "chmod -R a=,u=rwX /bundles/incomming",
            ]
            .join(" && "),
        ])
        .security_context(SecurityContextBuilder::run_as_root())
        .add_volume_mount("bundles", "/bundles")
        .build();

    Ok(DaemonSet {
        metadata: ObjectMetaBuilder::new()
            .name_and_namespace(opa)
            .name(&rolegroup_ref.object_name())
            .ownerreference_from_resource(opa, None, Some(true))
            .context(ObjectMissingMetadataForOwnerRefSnafu)?
            .with_recommended_labels(
                opa,
                APP_NAME,
                opa_version,
                &rolegroup_ref.role,
                &rolegroup_ref.role_group,
            )
            .build(),
        spec: Some(DaemonSetSpec {
            selector: LabelSelector {
                match_labels: Some(role_group_selector_labels(
                    opa,
                    APP_NAME,
                    &rolegroup_ref.role,
                    &rolegroup_ref.role_group,
                )),
                ..LabelSelector::default()
            },
            template: PodBuilder::new()
                .metadata_builder(|m| {
                    m.with_recommended_labels(
                        opa,
                        APP_NAME,
                        opa_version,
                        &rolegroup_ref.role,
                        &rolegroup_ref.role_group,
                    )
                })
                .add_container(container_opa)
                .add_container(container_bundle_helper)
                .add_init_container(init_container)
                .add_volume(Volume {
                    name: "config".to_string(),
                    config_map: Some(ConfigMapVolumeSource {
                        name: Some(rolegroup_ref.object_name()),
                        ..ConfigMapVolumeSource::default()
                    }),
                    ..Volume::default()
                })
                .add_volume(Volume {
                    name: "bundles".to_string(),
                    empty_dir: Some(EmptyDirVolumeSource::default()),
                    ..Volume::default()
                })
                .service_account_name("opa-bundle-helper-serviceaccount")
                .build_template(),
            ..DaemonSetSpec::default()
        }),
        status: None,
    })
}

pub fn opa_version(opa: &OpenPolicyAgent) -> Result<&str> {
    opa.spec.version.as_deref().context(ObjectHasNoVersionSnafu)
}

pub fn error_policy(_error: &Error, _ctx: Context<Ctx>) -> ReconcilerAction {
    ReconcilerAction {
        requeue_after: Some(Duration::from_secs(5)),
    }
}

fn build_config_file(rego_rule_reference: &str) -> String {
    format!(
        "
services:
  - name: stackable
    url: {}

bundles:
  stackable:
    service: stackable
    resource: opa/bundle.tar.gz
    persist: true
    polling:
      min_delay_seconds: 10
      max_delay_seconds: 20",
        rego_rule_reference
    )
}

fn build_opa_start_command() -> Vec<String> {
    vec![
        "/stackable/opa/opa".to_string(),
        "run".to_string(),
        "-s".to_string(),
        "-a".to_string(),
        format!("0.0.0.0:{}", APP_PORT),
        "-w".to_string(),
        "/bundles/active".to_string(),
    ]
}

fn service_ports() -> Vec<ServicePort> {
    vec![
        ServicePort {
            name: Some(APP_PORT_NAME.to_string()),
            port: APP_PORT.into(),
            protocol: Some("TCP".to_string()),
            ..ServicePort::default()
        },
        ServicePort {
            name: Some(METRICS_PORT_NAME.to_string()),
            port: 9504, // Arbitrary port number, this is never actually used anywhere
            protocol: Some("TCP".to_string()),
            target_port: Some(IntOrString::String(APP_PORT_NAME.to_string())),
            ..ServicePort::default()
        },
    ]
}<|MERGE_RESOLUTION|>--- conflicted
+++ resolved
@@ -3,23 +3,19 @@
 use crate::discovery::{self, build_discovery_configmaps};
 use snafu::{OptionExt, ResultExt, Snafu};
 use stackable_opa_crd::{OpaRole, OpenPolicyAgent, APP_NAME, REGO_RULE_REFERENCE};
-<<<<<<< HEAD
 use stackable_operator::builder::SecurityContextBuilder;
 use stackable_operator::k8s_openapi::api::core::v1::{EmptyDirVolumeSource, HTTPGetAction, Probe};
 use stackable_operator::k8s_openapi::apimachinery::pkg::util::intstr::IntOrString;
-=======
->>>>>>> 89e781d4
 use stackable_operator::{
     builder::{ConfigMapBuilder, ContainerBuilder, FieldPathEnvVar, ObjectMetaBuilder, PodBuilder},
     k8s_openapi::{
         api::{
             apps::v1::{DaemonSet, DaemonSetSpec},
             core::v1::{
-                ConfigMap, ConfigMapVolumeSource, EnvVar, HTTPGetAction, Probe, Service,
-                ServicePort, ServiceSpec, Volume,
+                ConfigMap, ConfigMapVolumeSource, EnvVar, Service, ServicePort, ServiceSpec, Volume,
             },
         },
-        apimachinery::pkg::{apis::meta::v1::LabelSelector, util::intstr::IntOrString},
+        apimachinery::pkg::apis::meta::v1::LabelSelector,
     },
     kube::runtime::{
         controller::{Context, ReconcilerAction},
