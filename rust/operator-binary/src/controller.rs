--- conflicted
+++ resolved
@@ -7,24 +7,16 @@
 };
 
 use snafu::{OptionExt, ResultExt, Snafu};
-<<<<<<< HEAD
-use stackable_opa_crd::{Container, OpaCluster, OpaConfig, OpaRole, APP_NAME, OPERATOR_NAME};
-use stackable_operator::builder::{PodSecurityContextBuilder, VolumeBuilder};
-use stackable_operator::commons::rbac::build_rbac_resources;
-use stackable_operator::kube::ResourceExt;
-use stackable_operator::product_logging::spec::{AppenderConfig, LogLevel};
-=======
 use stackable_opa_crd::{
     Container, OpaCluster, OpaClusterStatus, OpaConfig, OpaRole, APP_NAME, OPERATOR_NAME,
 };
->>>>>>> b808935e
 use stackable_operator::{
     builder::{
         ConfigMapBuilder, ContainerBuilder, FieldPathEnvVar, ObjectMetaBuilder, PodBuilder,
-        VolumeBuilder,
+        PodSecurityContextBuilder, VolumeBuilder,
     },
     cluster_resources::{ClusterResourceApplyStrategy, ClusterResources},
-    commons::product_image_selection::ResolvedProductImage,
+    commons::{product_image_selection::ResolvedProductImage, rbac::build_rbac_resources},
     k8s_openapi::{
         api::{
             apps::v1::{DaemonSet, DaemonSetSpec},
@@ -38,7 +30,7 @@
     },
     kube::{
         runtime::{controller::Action, reflector::ObjectRef},
-        Resource as KubeResource,
+        Resource as KubeResource, ResourceExt,
     },
     labels::{role_group_selector_labels, role_selector_labels, ObjectLabels},
     logging::controller::ReconcilerError,
@@ -118,10 +110,6 @@
     ApplyRoleService {
         source: stackable_operator::error::Error,
     },
-    #[snafu(display("failed to apply global RoleBinding"))]
-    ApplyRoleRoleBinding {
-        source: stackable_operator::error::Error,
-    },
     #[snafu(display("failed to apply Service for {}", rolegroup))]
     ApplyRoleGroupService {
         source: stackable_operator::error::Error,
@@ -141,6 +129,20 @@
     ApplyRoleGroupDaemonSet {
         source: stackable_operator::error::Error,
         rolegroup: RoleGroupRef<OpaCluster>,
+    },
+    #[snafu(display("failed to patch service account: {source}"))]
+    ApplyServiceAccount {
+        name: String,
+        source: stackable_operator::error::Error,
+    },
+    #[snafu(display("failed to patch role binding: {source}"))]
+    ApplyRoleBinding {
+        name: String,
+        source: stackable_operator::error::Error,
+    },
+    #[snafu(display("failed to update status"))]
+    ApplyStatus {
+        source: stackable_operator::error::Error,
     },
     #[snafu(display("invalid product config"))]
     InvalidProductConfig {
@@ -175,27 +177,12 @@
         source: crate::product_logging::Error,
         cm_name: String,
     },
-<<<<<<< HEAD
-    #[snafu(display("failed to patch service account: {source}"))]
-    ApplyServiceAccount {
-        name: String,
-        source: stackable_operator::error::Error,
-    },
-    #[snafu(display("failed to patch role binding: {source}"))]
-    ApplyRoleBinding {
-        name: String,
-=======
     #[snafu(display("failed to create cluster resources"))]
     FailedToCreateClusterResources {
         source: stackable_operator::error::Error,
     },
     #[snafu(display("failed to delete orphaned resources"))]
     DeleteOrphans {
-        source: stackable_operator::error::Error,
-    },
-    #[snafu(display("failed to update status"))]
-    ApplyStatus {
->>>>>>> b808935e
         source: stackable_operator::error::Error,
     },
 }
@@ -213,7 +200,15 @@
     let client = &ctx.client;
     let resolved_product_image = opa.spec.image.resolve(DOCKER_IMAGE_BASE_NAME);
 
-<<<<<<< HEAD
+    let mut cluster_resources = ClusterResources::new(
+        APP_NAME,
+        OPERATOR_NAME,
+        OPA_CONTROLLER_NAME,
+        &opa.object_ref(&()),
+        ClusterResourceApplyStrategy::from(&opa.spec.cluster_operation),
+    )
+    .context(FailedToCreateClusterResourcesSnafu)?;
+
     let (rbac_sa, rbac_rolebinding) = build_rbac_resources(opa.as_ref(), "opa");
     client
         .apply_patch(OPA_CONTROLLER_NAME, &rbac_sa, &rbac_sa)
@@ -227,16 +222,6 @@
         .with_context(|_| ApplyRoleBindingSnafu {
             name: rbac_rolebinding.name_unchecked(),
         })?;
-=======
-    let mut cluster_resources = ClusterResources::new(
-        APP_NAME,
-        OPERATOR_NAME,
-        OPA_CONTROLLER_NAME,
-        &opa.object_ref(&()),
-        ClusterResourceApplyStrategy::from(&opa.spec.cluster_operation),
-    )
-    .context(FailedToCreateClusterResourcesSnafu)?;
->>>>>>> b808935e
 
     let validated_config = validate_all_roles_and_groups_config(
         &resolved_product_image.product_version,
@@ -272,26 +257,7 @@
         .await
         .context(ApplyRoleServiceSnafu)?;
 
-<<<<<<< HEAD
     let vector_aggregator_address = resolve_vector_aggregator_address(&opa, &client)
-=======
-    let (opa_builder_role_serviceaccount, opa_builder_role_rolebinding) =
-        build_opa_builder_serviceaccount(
-            &opa,
-            &resolved_product_image,
-            &ctx.opa_bundle_builder_clusterrole,
-        )?;
-    cluster_resources
-        .add(client, opa_builder_role_serviceaccount)
-        .await
-        .context(ApplyRoleServiceAccountSnafu)?;
-    cluster_resources
-        .add(client, opa_builder_role_rolebinding)
-        .await
-        .context(ApplyRoleRoleBindingSnafu)?;
-
-    let vector_aggregator_address = resolve_vector_aggregator_address(&opa, client)
->>>>>>> b808935e
         .await
         .context(ResolveVectorAggregatorAddressSnafu)?;
 
