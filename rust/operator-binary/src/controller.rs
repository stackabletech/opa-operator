//! Ensures that `Pod`s are configured and running for each [`OpaCluster`]

use crate::discovery::{self, build_discovery_configmaps};
use crate::product_logging::{
    extend_role_group_config_map, resolve_vector_aggregator_address, BundleBuilderLogLevel,
    OpaLogLevel,
};

use snafu::{OptionExt, ResultExt, Snafu};
use stackable_opa_crd::{
    Container, OpaCluster, OpaClusterStatus, OpaConfig, OpaRole, APP_NAME, OPERATOR_NAME,
};
use stackable_operator::{
    builder::{
        ConfigMapBuilder, ContainerBuilder, FieldPathEnvVar, ObjectMetaBuilder, PodBuilder,
        PodSecurityContextBuilder, VolumeBuilder,
    },
    cluster_resources::{ClusterResourceApplyStrategy, ClusterResources},
    commons::{product_image_selection::ResolvedProductImage, rbac::build_rbac_resources},
    k8s_openapi::{
        api::{
            apps::v1::{DaemonSet, DaemonSetSpec},
            core::v1::{
                ConfigMap, EnvVar, HTTPGetAction, Probe, Service, ServicePort, ServiceSpec,
            },
        },
        apimachinery::pkg::{
            api::resource::Quantity, apis::meta::v1::LabelSelector, util::intstr::IntOrString,
        },
    },
    kube::{
        runtime::{controller::Action, reflector::ObjectRef},
        Resource as KubeResource, ResourceExt,
    },
    labels::{role_group_selector_labels, role_selector_labels, ObjectLabels},
    logging::controller::ReconcilerError,
    product_config::{types::PropertyNameKind, ProductConfigManager},
    product_config_utils::{transform_all_roles_to_config, validate_all_roles_and_groups_config},
    product_logging::{
        self,
        spec::{
            AppenderConfig, AutomaticContainerLogConfig, ContainerLogConfig,
            ContainerLogConfigChoice, LogLevel,
        },
    },
    role_utils::RoleGroupRef,
    status::condition::{
        compute_conditions, daemonset::DaemonSetConditionBuilder,
        operations::ClusterOperationsConditionBuilder,
    },
};
use std::{
    borrow::Cow,
    collections::{BTreeMap, HashMap},
    sync::Arc,
    time::Duration,
};
use strum::{EnumDiscriminants, IntoStaticStr};

pub const OPA_CONTROLLER_NAME: &str = "opacluster";

pub const CONFIG_FILE: &str = "config.yaml";
pub const APP_PORT: u16 = 8081;
pub const APP_PORT_NAME: &str = "http";
pub const METRICS_PORT_NAME: &str = "metrics";
pub const BUNDLES_ACTIVE_DIR: &str = "/bundles/active";
pub const BUNDLES_INCOMING_DIR: &str = "/bundles/incoming";
pub const BUNDLES_TMP_DIR: &str = "/bundles/tmp";
pub const BUNDLE_BUILDER_PORT: i32 = 3030;

const CONFIG_VOLUME_NAME: &str = "config";
const CONFIG_DIR: &str = "/stackable/config";
const LOG_VOLUME_NAME: &str = "log";
const LOG_DIR: &str = "/stackable/log";
const BUNDLES_VOLUME_NAME: &str = "bundles";
const BUNDLES_DIR: &str = "/bundles";

const DOCKER_IMAGE_BASE_NAME: &str = "opa";

// ~ 5 MB
const MAX_OPA_BUNDLE_BUILDER_LOG_FILE_SIZE_IN_BYTES: u32 = 5000000;
const OPA_ROLLING_BUNDLE_BUILDER_LOG_FILES: u32 = 2;
// ~ 5 MB
const MAX_OPA_LOG_FILE_SIZE_IN_BYTES: u32 = 5000000;
const OPA_ROLLING_LOG_FILES: u32 = 2;
// ~ 1 MB
const MAX_PREPARE_LOG_FILE_SIZE_IN_BYTES: u32 = 1000000;

const LOG_FILE_VOLUME_SIZE_IN_MB: u32 = ((MAX_OPA_BUNDLE_BUILDER_LOG_FILE_SIZE_IN_BYTES
    * OPA_ROLLING_BUNDLE_BUILDER_LOG_FILES)
    + (MAX_OPA_LOG_FILE_SIZE_IN_BYTES * OPA_ROLLING_LOG_FILES)
    + MAX_PREPARE_LOG_FILE_SIZE_IN_BYTES)
    / 1000000;

pub struct Ctx {
    pub client: stackable_operator::client::Client,
    pub product_config: ProductConfigManager,
    pub opa_bundle_builder_clusterrole: String,
}

#[derive(Snafu, Debug, EnumDiscriminants)]
#[strum_discriminants(derive(IntoStaticStr))]
#[allow(clippy::enum_variant_names)]
pub enum Error {
    #[snafu(display("object does not define meta name"))]
    NoName,
    #[snafu(display("failed to calculate role service name"))]
    RoleServiceNameNotFound,
    #[snafu(display("failed to apply role Service"))]
    ApplyRoleService {
        source: stackable_operator::error::Error,
    },
    #[snafu(display("failed to apply Service for [{rolegroup}]"))]
    ApplyRoleGroupService {
        source: stackable_operator::error::Error,
        rolegroup: RoleGroupRef<OpaCluster>,
    },
    #[snafu(display("failed to build ConfigMap for [{rolegroup}]"))]
    BuildRoleGroupConfig {
        source: stackable_operator::error::Error,
        rolegroup: RoleGroupRef<OpaCluster>,
    },
    #[snafu(display("failed to apply ConfigMap for [{rolegroup}]"))]
    ApplyRoleGroupConfig {
        source: stackable_operator::error::Error,
        rolegroup: RoleGroupRef<OpaCluster>,
    },
    #[snafu(display("failed to apply DaemonSet for [{rolegroup}]"))]
    ApplyRoleGroupDaemonSet {
        source: stackable_operator::error::Error,
        rolegroup: RoleGroupRef<OpaCluster>,
    },
    #[snafu(display("failed to patch service account [{APP_NAME}-sa]"))]
    ApplyServiceAccount {
        source: stackable_operator::error::Error,
    },
    #[snafu(display("failed to patch role binding [{APP_NAME}-rolebinding]"))]
    ApplyRoleBinding {
        source: stackable_operator::error::Error,
    },
    #[snafu(display("failed to update status"))]
    ApplyStatus {
        source: stackable_operator::error::Error,
    },
    #[snafu(display("invalid product config"))]
    InvalidProductConfig {
        source: stackable_operator::error::Error,
    },
    #[snafu(display("object is missing metadata to build owner reference"))]
    ObjectMissingMetadataForOwnerRef {
        source: stackable_operator::error::Error,
    },
    #[snafu(display("failed to build discovery ConfigMap"))]
    BuildDiscoveryConfig { source: discovery::Error },
    #[snafu(display("failed to apply discovery ConfigMap"))]
    ApplyDiscoveryConfig {
        source: stackable_operator::error::Error,
    },
    #[snafu(display("failed to transform configs"))]
    ProductConfigTransform {
        source: stackable_operator::product_config_utils::ConfigError,
    },
    #[snafu(display("failed to resolve and merge config for role and role group"))]
    FailedToResolveConfig { source: stackable_opa_crd::Error },
    #[snafu(display("illegal container name"))]
    IllegalContainerName {
        source: stackable_operator::error::Error,
    },
    #[snafu(display("failed to resolve the Vector aggregator address"))]
    ResolveVectorAggregatorAddress {
        source: crate::product_logging::Error,
    },
    #[snafu(display("failed to add the logging configuration to the ConfigMap [{cm_name}]"))]
    InvalidLoggingConfig {
        source: crate::product_logging::Error,
        cm_name: String,
    },
    #[snafu(display("failed to create cluster resources"))]
    FailedToCreateClusterResources {
        source: stackable_operator::error::Error,
    },
    #[snafu(display("failed to delete orphaned resources"))]
    DeleteOrphans {
        source: stackable_operator::error::Error,
    },
    #[snafu(display("failed to build RBAC resources"))]
    BuildRbacResources {
        source: stackable_operator::error::Error,
    },
}
type Result<T, E = Error> = std::result::Result<T, E>;

impl ReconcilerError for Error {
    fn category(&self) -> &'static str {
        ErrorDiscriminants::from(self).into()
    }
}

pub async fn reconcile_opa(opa: Arc<OpaCluster>, ctx: Arc<Ctx>) -> Result<Action> {
    tracing::info!("Starting reconcile");
    let opa_ref = ObjectRef::from_obj(opa.as_ref());
    let client = &ctx.client;
    let resolved_product_image = opa.spec.image.resolve(DOCKER_IMAGE_BASE_NAME);

    let mut cluster_resources = ClusterResources::new(
        APP_NAME,
        OPERATOR_NAME,
        OPA_CONTROLLER_NAME,
        &opa.object_ref(&()),
        ClusterResourceApplyStrategy::from(&opa.spec.cluster_operation),
    )
    .context(FailedToCreateClusterResourcesSnafu)?;

    let validated_config = validate_all_roles_and_groups_config(
        &resolved_product_image.product_version,
        &transform_all_roles_to_config(
            opa.as_ref(),
            [(
                OpaRole::Server.to_string(),
                (
                    vec![
                        PropertyNameKind::File(CONFIG_FILE.to_string()),
                        PropertyNameKind::Cli,
                    ],
                    opa.spec.servers.clone(),
                ),
            )]
            .into(),
        )
        .context(ProductConfigTransformSnafu)?,
        &ctx.product_config,
        false,
        false,
    )
    .context(InvalidProductConfigSnafu)?;
    let role_server_config = validated_config
        .get(&OpaRole::Server.to_string())
        .map(Cow::Borrowed)
        .unwrap_or_default();

    let vector_aggregator_address = resolve_vector_aggregator_address(&opa, client)
        .await
        .context(ResolveVectorAggregatorAddressSnafu)?;

    let server_role_service = build_server_role_service(&opa, &resolved_product_image)?;
    // required for discovery config map later
    let server_role_service = cluster_resources
        .add(client, server_role_service)
        .await
        .context(ApplyRoleServiceSnafu)?;

    let (rbac_sa, rbac_rolebinding) = build_rbac_resources(
        opa.as_ref(),
        APP_NAME,
        cluster_resources.get_required_labels(),
    )
    .context(BuildRbacResourcesSnafu)?;

<<<<<<< HEAD
    let rbac_sa = cluster_resources
        .add(client, rbac_sa)
        .await
        .context(ApplyServiceAccountSnafu)?;
=======
    cluster_resources
        .add(client, rbac_sa.clone())
        .await
        .with_context(|_| ApplyServiceAccountSnafu {
            name: rbac_sa.name_any(),
        })?;

>>>>>>> a45e381c
    cluster_resources
        .add(client, rbac_rolebinding)
        .await
        .context(ApplyRoleBindingSnafu)?;

    let mut ds_cond_builder = DaemonSetConditionBuilder::default();

    for (rolegroup_name, rolegroup_config) in role_server_config.iter() {
        let rolegroup = RoleGroupRef {
            cluster: opa_ref.clone(),
            role: OpaRole::Server.to_string(),
            role_group: rolegroup_name.to_string(),
        };

        let merged_config = opa
            .merged_config(&OpaRole::Server, &rolegroup)
            .context(FailedToResolveConfigSnafu)?;

        let rg_configmap = build_server_rolegroup_config_map(
            &opa,
            &resolved_product_image,
            &rolegroup,
            &merged_config,
            vector_aggregator_address.as_deref(),
        )?;
        let rg_service = build_rolegroup_service(&opa, &resolved_product_image, &rolegroup)?;
        let rg_daemonset = build_server_rolegroup_daemonset(
            &opa,
            &resolved_product_image,
            &rolegroup,
            rolegroup_config,
            &merged_config,
            &rbac_sa.name_any(),
        )?;

        cluster_resources
            .add(client, rg_configmap)
            .await
            .with_context(|_| ApplyRoleGroupConfigSnafu {
                rolegroup: rolegroup.clone(),
            })?;
        cluster_resources
            .add(client, rg_service)
            .await
            .with_context(|_| ApplyRoleGroupServiceSnafu {
                rolegroup: rolegroup.clone(),
            })?;
        ds_cond_builder.add(
            cluster_resources
                .add(client, rg_daemonset)
                .await
                .with_context(|_| ApplyRoleGroupDaemonSetSnafu {
                    rolegroup: rolegroup.clone(),
                })?,
        );
    }

    for discovery_cm in build_discovery_configmaps(
        opa.as_ref(),
        opa.as_ref(),
        &resolved_product_image,
        &server_role_service,
    )
    .context(BuildDiscoveryConfigSnafu)?
    {
        cluster_resources
            .add(client, discovery_cm)
            .await
            .context(ApplyDiscoveryConfigSnafu)?;
    }

    let cluster_operation_cond_builder =
        ClusterOperationsConditionBuilder::new(&opa.spec.cluster_operation);

    let status = OpaClusterStatus {
        conditions: compute_conditions(
            opa.as_ref(),
            &[&ds_cond_builder, &cluster_operation_cond_builder],
        ),
    };

    client
        .apply_patch_status(OPERATOR_NAME, &*opa, &status)
        .await
        .context(ApplyStatusSnafu)?;

    cluster_resources
        .delete_orphaned_resources(client)
        .await
        .context(DeleteOrphansSnafu)?;

    Ok(Action::await_change())
}

/// The server-role service is the primary endpoint that should be used by clients that do not perform internal load balancing,
/// including targets outside of the cluster.
pub fn build_server_role_service(
    opa: &OpaCluster,
    resolved_product_image: &ResolvedProductImage,
) -> Result<Service> {
    let role_name = OpaRole::Server.to_string();
    let role_svc_name = opa
        .server_role_service_name()
        .context(RoleServiceNameNotFoundSnafu)?;
    Ok(Service {
        metadata: ObjectMetaBuilder::new()
            .name_and_namespace(opa)
            .name(&role_svc_name)
            .ownerreference_from_resource(opa, None, Some(true))
            .context(ObjectMissingMetadataForOwnerRefSnafu)?
            .with_recommended_labels(build_recommended_labels(
                opa,
                &resolved_product_image.app_version_label,
                &role_name,
                "global",
            ))
            .build(),
        spec: Some(ServiceSpec {
            type_: Some(opa.spec.cluster_config.listener_class.k8s_service_type()),
            ports: Some(vec![ServicePort {
                name: Some(APP_PORT_NAME.to_string()),
                port: APP_PORT.into(),
                protocol: Some("TCP".to_string()),
                ..ServicePort::default()
            }]),
            selector: Some(role_selector_labels(opa, APP_NAME, &role_name)),
            internal_traffic_policy: Some("Local".to_string()),
            ..ServiceSpec::default()
        }),
        status: None,
    })
}

/// The rolegroup [`Service`] is a headless service that allows direct access to the instances of a certain rolegroup
///
/// This is mostly useful for internal communication between peers, or for clients that perform client-side load balancing.
fn build_rolegroup_service(
    opa: &OpaCluster,
    resolved_product_image: &ResolvedProductImage,
    rolegroup: &RoleGroupRef<OpaCluster>,
) -> Result<Service> {
    Ok(Service {
        metadata: ObjectMetaBuilder::new()
            .name_and_namespace(opa)
            .name(&rolegroup.object_name())
            .ownerreference_from_resource(opa, None, Some(true))
            .context(ObjectMissingMetadataForOwnerRefSnafu)?
            .with_recommended_labels(build_recommended_labels(
                opa,
                &resolved_product_image.app_version_label,
                &rolegroup.role,
                &rolegroup.role_group,
            ))
            .with_label("prometheus.io/scrape", "true")
            .build(),
        spec: Some(ServiceSpec {
            // Internal communication does not need to be exposed
            type_: Some("ClusterIP".to_string()),
            cluster_ip: Some("None".to_string()),
            ports: Some(service_ports()),
            selector: Some(role_group_selector_labels(
                opa,
                APP_NAME,
                &rolegroup.role,
                &rolegroup.role_group,
            )),
            publish_not_ready_addresses: Some(true),
            ..ServiceSpec::default()
        }),
        status: None,
    })
}

/// The rolegroup [`ConfigMap`] configures the rolegroup based on the configuration given by the administrator
fn build_server_rolegroup_config_map(
    opa: &OpaCluster,
    resolved_product_image: &ResolvedProductImage,
    rolegroup: &RoleGroupRef<OpaCluster>,
    merged_config: &OpaConfig,
    vector_aggregator_address: Option<&str>,
) -> Result<ConfigMap> {
    let mut cm_builder = ConfigMapBuilder::new();

    cm_builder
        .metadata(
            ObjectMetaBuilder::new()
                .name_and_namespace(opa)
                .name(rolegroup.object_name())
                .ownerreference_from_resource(opa, None, Some(true))
                .context(ObjectMissingMetadataForOwnerRefSnafu)?
                .with_recommended_labels(build_recommended_labels(
                    opa,
                    &resolved_product_image.app_version_label,
                    &rolegroup.role,
                    &rolegroup.role_group,
                ))
                .build(),
        )
        .add_data(CONFIG_FILE, build_config_file());

    extend_role_group_config_map(
        rolegroup,
        vector_aggregator_address,
        &merged_config.logging,
        &mut cm_builder,
    )
    .context(InvalidLoggingConfigSnafu {
        cm_name: rolegroup.object_name(),
    })?;

    cm_builder
        .build()
        .with_context(|_| BuildRoleGroupConfigSnafu {
            rolegroup: rolegroup.clone(),
        })
}

/// The rolegroup [`DaemonSet`] runs the rolegroup, as configured by the administrator.
///
/// The [`Pod`](`stackable_operator::k8s_openapi::api::core::v1::Pod`)s are accessible through the
/// corresponding [`Service`] (from [`build_server_role_service`]).
///
/// We run an OPA on each node, because we want to avoid requiring network roundtrips for services making
/// policy queries (which are often chained in serial, and block other tasks in the products).
fn build_server_rolegroup_daemonset(
    opa: &OpaCluster,
    resolved_product_image: &ResolvedProductImage,
    rolegroup_ref: &RoleGroupRef<OpaCluster>,
    server_config: &HashMap<PropertyNameKind, BTreeMap<String, String>>,
    merged_config: &OpaConfig,
    sa_name: &str,
) -> Result<DaemonSet> {
    let env = server_config
        .get(&PropertyNameKind::Env)
        .iter()
        .flat_map(|env_vars| env_vars.iter())
        .map(|(k, v)| EnvVar {
            name: k.clone(),
            value: Some(v.clone()),
            ..EnvVar::default()
        })
        .collect::<Vec<_>>();

    let prepare_container_name = Container::Prepare.to_string();
    let mut cb_prepare =
        ContainerBuilder::new(&prepare_container_name).context(IllegalContainerNameSnafu)?;

    let bundle_builder_container_name = Container::BundleBuilder.to_string();
    let mut cb_bundle_builder =
        ContainerBuilder::new(&bundle_builder_container_name).context(IllegalContainerNameSnafu)?;

    let opa_container_name = Container::Opa.to_string();
    let mut cb_opa =
        ContainerBuilder::new(&opa_container_name).context(IllegalContainerNameSnafu)?;

    cb_prepare
        .image_from_product_image(resolved_product_image)
        .command(vec![
            "bash".to_string(),
            "-euo".to_string(),
            "pipefail".to_string(),
            "-c".to_string(),
        ])
        .args(vec![build_prepare_start_command(
            merged_config,
            &prepare_container_name,
        )
        .join(" && ")])
        .add_volume_mount(BUNDLES_VOLUME_NAME, BUNDLES_DIR)
        .add_volume_mount(LOG_VOLUME_NAME, LOG_DIR);

    cb_bundle_builder
        .image_from_product_image(resolved_product_image)
        .command(vec![
            "bash".to_string(),
            "-euo".to_string(),
            "pipefail".to_string(),
            "-c".to_string(),
        ])
        .args(vec![build_bundle_builder_start_command(
            merged_config,
            &bundle_builder_container_name,
        )])
        .add_env_var_from_field_path("WATCH_NAMESPACE", FieldPathEnvVar::Namespace)
        .add_env_var(
            "OPA_BUNDLE_BUILDER_LOG",
            bundle_builder_log_level(merged_config).to_string(),
        )
        .add_volume_mount(BUNDLES_VOLUME_NAME, BUNDLES_DIR)
        .add_volume_mount(LOG_VOLUME_NAME, LOG_DIR)
        .readiness_probe(Probe {
            initial_delay_seconds: Some(5),
            period_seconds: Some(10),
            failure_threshold: Some(5),
            http_get: Some(HTTPGetAction {
                port: IntOrString::Int(BUNDLE_BUILDER_PORT),
                path: Some("/status".to_string()),
                ..HTTPGetAction::default()
            }),
            ..Probe::default()
        })
        .liveness_probe(Probe {
            initial_delay_seconds: Some(30),
            period_seconds: Some(10),
            http_get: Some(HTTPGetAction {
                port: IntOrString::Int(BUNDLE_BUILDER_PORT),
                path: Some("/status".to_string()),
                ..HTTPGetAction::default()
            }),
            ..Probe::default()
        });

    cb_opa
        .image_from_product_image(resolved_product_image)
        .command(vec![
            "bash".to_string(),
            "-euo".to_string(),
            "pipefail".to_string(),
            "-c".to_string(),
        ])
        .args(vec![build_opa_start_command(
            merged_config,
            &opa_container_name,
        )])
        .add_env_vars(env)
        .add_container_port(APP_PORT_NAME, APP_PORT.into())
        .add_volume_mount(CONFIG_VOLUME_NAME, CONFIG_DIR)
        .add_volume_mount(LOG_VOLUME_NAME, LOG_DIR)
        .resources(merged_config.resources.to_owned().into())
        .readiness_probe(Probe {
            initial_delay_seconds: Some(5),
            period_seconds: Some(10),
            failure_threshold: Some(5),
            http_get: Some(HTTPGetAction {
                port: IntOrString::String(APP_PORT_NAME.to_string()),
                ..HTTPGetAction::default()
            }),
            ..Probe::default()
        })
        .liveness_probe(Probe {
            initial_delay_seconds: Some(30),
            period_seconds: Some(10),
            http_get: Some(HTTPGetAction {
                port: IntOrString::String(APP_PORT_NAME.to_string()),
                ..HTTPGetAction::default()
            }),
            ..Probe::default()
        });

    let mut pb = PodBuilder::new();

    pb.metadata_builder(|m| {
        m.with_recommended_labels(build_recommended_labels(
            opa,
            &resolved_product_image.app_version_label,
            &rolegroup_ref.role,
            &rolegroup_ref.role_group,
        ))
    })
    .add_init_container(cb_prepare.build())
    .add_container(cb_opa.build())
    .add_container(cb_bundle_builder.build())
    .image_pull_secrets_from_product_image(resolved_product_image)
    .node_selector_opt(opa.node_selector(&rolegroup_ref.role_group))
    .add_volume(
        VolumeBuilder::new(CONFIG_VOLUME_NAME)
            .with_config_map(rolegroup_ref.object_name())
            .build(),
    )
    .add_volume(
        VolumeBuilder::new(BUNDLES_VOLUME_NAME)
            .with_empty_dir(None::<String>, None)
            .build(),
    )
    .add_volume(
        VolumeBuilder::new(LOG_VOLUME_NAME)
            .with_empty_dir(
                None::<String>,
                Some(Quantity(format!("{LOG_FILE_VOLUME_SIZE_IN_MB}Mi"))),
            )
            .build(),
    )
    .service_account_name(sa_name)
    .security_context(
        PodSecurityContextBuilder::new()
            .run_as_user(1000)
            .run_as_group(0)
            .fs_group(1000)
            .build(),
    );

    if merged_config.logging.enable_vector_agent {
        pb.add_container(product_logging::framework::vector_container(
            resolved_product_image,
            CONFIG_VOLUME_NAME,
            LOG_VOLUME_NAME,
            merged_config.logging.containers.get(&Container::Vector),
        ));
    }

    Ok(DaemonSet {
        metadata: ObjectMetaBuilder::new()
            .name_and_namespace(opa)
            .name(&rolegroup_ref.object_name())
            .ownerreference_from_resource(opa, None, Some(true))
            .context(ObjectMissingMetadataForOwnerRefSnafu)?
            .with_recommended_labels(build_recommended_labels(
                opa,
                &resolved_product_image.app_version_label,
                &rolegroup_ref.role,
                &rolegroup_ref.role_group,
            ))
            .build(),
        spec: Some(DaemonSetSpec {
            selector: LabelSelector {
                match_labels: Some(role_group_selector_labels(
                    opa,
                    APP_NAME,
                    &rolegroup_ref.role,
                    &rolegroup_ref.role_group,
                )),
                ..LabelSelector::default()
            },
            template: pb.build_template(),
            ..DaemonSetSpec::default()
        }),
        status: None,
    })
}

pub fn error_policy(_obj: Arc<OpaCluster>, _error: &Error, _ctx: Arc<Ctx>) -> Action {
    Action::requeue(Duration::from_secs(5))
}

fn build_config_file() -> &'static str {
    // We currently do not activate decision logging like
    // decision_logs:
    //     console: true
    // This will log decisions to the console, but also sends an extra `decision_id` field in the
    // API JSON response. This currently leads to our Java authorizers (Druid, Trino) failing to
    // deserialize the JSON object since they only expect to have a `result` field returned.
    // see https://github.com/stackabletech/opa-operator/issues/422
    "
services:
  - name: stackable
    url: http://localhost:3030/opa/v1

bundles:
  stackable:
    service: stackable
    resource: opa/bundle.tar.gz
    persist: true
    polling:
      min_delay_seconds: 10
      max_delay_seconds: 20
"
}

fn build_opa_start_command(merged_config: &OpaConfig, container_name: &str) -> String {
    let mut opa_log_level = OpaLogLevel::Info;
    let mut console_logging_off = false;

    if let Some(ContainerLogConfig {
        choice: Some(ContainerLogConfigChoice::Automatic(log_config)),
    }) = merged_config.logging.containers.get(&Container::Opa)
    {
        // Retrieve the file log level for OPA and convert to OPA log levels
        if let Some(AppenderConfig {
            level: Some(log_level),
        }) = log_config.file
        {
            opa_log_level = OpaLogLevel::from(log_level);
        }

        // We need to check if the console logging is deactivated (NONE)
        // This will result in not using `tee` later on in the start command
        if let Some(AppenderConfig {
            level: Some(log_level),
        }) = log_config.console
        {
            console_logging_off = log_level == LogLevel::NONE
        }
    }

    let mut start_command = format!("/stackable/opa/opa run -s -a 0.0.0.0:{APP_PORT} -c {CONFIG_DIR}/config.yaml -l {opa_log_level}");

    if console_logging_off {
        start_command.push_str(&format!(" |& /stackable/multilog s{MAX_OPA_LOG_FILE_SIZE_IN_BYTES} n{OPA_ROLLING_LOG_FILES} {LOG_DIR}/{container_name}"));
    } else {
        start_command.push_str(&format!(" |& tee >(/stackable/multilog s{MAX_OPA_LOG_FILE_SIZE_IN_BYTES} n{OPA_ROLLING_LOG_FILES} {LOG_DIR}/{container_name})"));
    }

    start_command
}

fn build_bundle_builder_start_command(merged_config: &OpaConfig, container_name: &str) -> String {
    let mut console_logging_off = false;

    // We need to check if the console logging is deactivated (NONE)
    // This will result in not using `tee` later on in the start command
    if let Some(ContainerLogConfig {
        choice: Some(ContainerLogConfigChoice::Automatic(log_config)),
    }) = merged_config
        .logging
        .containers
        .get(&Container::BundleBuilder)
    {
        if let Some(AppenderConfig {
            level: Some(log_level),
        }) = log_config.console
        {
            console_logging_off = log_level == LogLevel::NONE
        }
    };

    let mut start_command = "/stackable/opa-bundle-builder".to_string();

    if console_logging_off {
        start_command.push_str(&format!(" |& /stackable/multilog s{MAX_OPA_BUNDLE_BUILDER_LOG_FILE_SIZE_IN_BYTES} n{OPA_ROLLING_BUNDLE_BUILDER_LOG_FILES} {LOG_DIR}/{container_name}"))
    } else {
        start_command.push_str(&format!(" |& tee >(/stackable/multilog s{MAX_OPA_BUNDLE_BUILDER_LOG_FILE_SIZE_IN_BYTES} n{OPA_ROLLING_BUNDLE_BUILDER_LOG_FILES} {LOG_DIR}/{container_name})"));
    }

    start_command
}

fn bundle_builder_log_level(merged_config: &OpaConfig) -> BundleBuilderLogLevel {
    if let Some(ContainerLogConfig {
        choice: Some(ContainerLogConfigChoice::Automatic(log_config)),
    }) = merged_config
        .logging
        .containers
        .get(&Container::BundleBuilder)
    {
        if let Some(logger) = log_config
            .loggers
            .get(AutomaticContainerLogConfig::ROOT_LOGGER)
        {
            return BundleBuilderLogLevel::from(logger.level);
        }
    }

    BundleBuilderLogLevel::Info
}

fn build_prepare_start_command(merged_config: &OpaConfig, container_name: &str) -> Vec<String> {
    let mut prepare_container_args = vec![];
    if let Some(ContainerLogConfig {
        choice: Some(ContainerLogConfigChoice::Automatic(log_config)),
    }) = merged_config.logging.containers.get(&Container::Prepare)
    {
        prepare_container_args.push(product_logging::framework::capture_shell_output(
            LOG_DIR,
            container_name,
            log_config,
        ));
    }

    prepare_container_args.push(format!("echo \"Create dir [{BUNDLES_ACTIVE_DIR}]\""));
    prepare_container_args.push(format!("mkdir -p {BUNDLES_ACTIVE_DIR}"));
    prepare_container_args.push(format!("echo \"Create dir [{BUNDLES_INCOMING_DIR}]\""));
    prepare_container_args.push(format!("mkdir -p {BUNDLES_INCOMING_DIR}"));
    prepare_container_args.push(format!("echo \"Create dir [{BUNDLES_TMP_DIR}]\""));
    prepare_container_args.push(format!("mkdir -p {BUNDLES_TMP_DIR}"));

    prepare_container_args
}

fn service_ports() -> Vec<ServicePort> {
    vec![
        ServicePort {
            name: Some(APP_PORT_NAME.to_string()),
            port: APP_PORT.into(),
            protocol: Some("TCP".to_string()),
            ..ServicePort::default()
        },
        ServicePort {
            name: Some(METRICS_PORT_NAME.to_string()),
            port: 9504, // Arbitrary port number, this is never actually used anywhere
            protocol: Some("TCP".to_string()),
            target_port: Some(IntOrString::String(APP_PORT_NAME.to_string())),
            ..ServicePort::default()
        },
    ]
}

/// Creates recommended `ObjectLabels` to be used in deployed resources
pub fn build_recommended_labels<'a, T>(
    owner: &'a T,
    app_version: &'a str,
    role: &'a str,
    role_group: &'a str,
) -> ObjectLabels<'a, T> {
    ObjectLabels {
        owner,
        app_name: APP_NAME,
        app_version,
        operator_name: OPERATOR_NAME,
        controller_name: OPA_CONTROLLER_NAME,
        role,
        role_group,
    }
}<|MERGE_RESOLUTION|>--- conflicted
+++ resolved
@@ -256,20 +256,10 @@
     )
     .context(BuildRbacResourcesSnafu)?;
 
-<<<<<<< HEAD
     let rbac_sa = cluster_resources
         .add(client, rbac_sa)
         .await
         .context(ApplyServiceAccountSnafu)?;
-=======
-    cluster_resources
-        .add(client, rbac_sa.clone())
-        .await
-        .with_context(|_| ApplyServiceAccountSnafu {
-            name: rbac_sa.name_any(),
-        })?;
-
->>>>>>> a45e381c
     cluster_resources
         .add(client, rbac_rolebinding)
         .await
