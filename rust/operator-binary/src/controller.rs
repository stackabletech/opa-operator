--- conflicted
+++ resolved
@@ -28,15 +28,10 @@
     },
     cluster_resources::{ClusterResourceApplyStrategy, ClusterResources},
     commons::{
-<<<<<<< HEAD
-        authentication::tls::TlsClientDetailsError,
         product_image_selection::ResolvedProductImage,
         rbac::build_rbac_resources,
         secret_class::{SecretClassVolume, SecretClassVolumeScope},
-=======
-        product_image_selection::ResolvedProductImage, rbac::build_rbac_resources,
         tls_verification::TlsClientDetailsError,
->>>>>>> 02cb61be
     },
     k8s_openapi::{
         api::{
@@ -293,10 +288,20 @@
         source: stackable_operator::builder::meta::Error,
     },
 
+    #[snafu(display("failed to build volume spec for the User Info Fetcher TLS config"))]
+    UserInfoFetcherKerberosVolume {
+        source: stackable_operator::builder::pod::Error,
+    },
+
+    #[snafu(display("failed to build volume mount spec for the User Info Fetcher TLS config"))]
+    UserInfoFetcherKerberosVolumeMount {
+        source: stackable_operator::builder::pod::container::Error,
+    },
+
     #[snafu(display(
-        "failed to build volume or volume mount spec for the Keycloak backend TLS config"
+        "failed to build volume or volume mount spec for the User Info Fetcher TLS config"
     ))]
-    VolumeAndMounts { source: TlsClientDetailsError },
+    UserInfoFetcherTlsVolumeAndMounts { source: TlsClientDetailsError },
 
     #[snafu(display("failed to configure logging"))]
     ConfigureLogging { source: LoggingError },
@@ -968,15 +973,19 @@
                             pod: true,
                             node: true,
                             services: Vec::new(),
+                            listener_volumes: Vec::new(),
                         }),
                     )
                     .to_volume(USER_INFO_FETCHER_KERBEROS_VOLUME_NAME)
                     .unwrap(),
-                );
-                cb_user_info_fetcher.add_volume_mount(
-                    USER_INFO_FETCHER_KERBEROS_VOLUME_NAME,
-                    USER_INFO_FETCHER_KERBEROS_DIR,
-                );
+                )
+                .context(UserInfoFetcherKerberosVolumeSnafu)?;
+                cb_user_info_fetcher
+                    .add_volume_mount(
+                        USER_INFO_FETCHER_KERBEROS_VOLUME_NAME,
+                        USER_INFO_FETCHER_KERBEROS_DIR,
+                    )
+                    .context(UserInfoFetcherKerberosVolumeMountSnafu)?;
                 cb_user_info_fetcher.add_env_var(
                     "KRB5_CONFIG",
                     format!("{USER_INFO_FETCHER_KERBEROS_DIR}/krb5.conf"),
@@ -988,7 +997,7 @@
                 cb_user_info_fetcher.add_env_var("KRB5CCNAME", "MEMORY:".to_string());
                 ad.tls
                     .add_volumes_and_mounts(&mut pb, vec![&mut cb_user_info_fetcher])
-                    .context(VolumeAndMountsSnafu)?;
+                    .context(UserInfoFetcherTlsVolumeAndMountsSnafu)?;
             }
             user_info_fetcher::Backend::Keycloak(keycloak) => {
                 pb.add_volume(
@@ -1009,7 +1018,7 @@
                 keycloak
                     .tls
                     .add_volumes_and_mounts(&mut pb, vec![&mut cb_user_info_fetcher])
-                    .context(VolumeAndMountsSnafu)?;
+                    .context(UserInfoFetcherTlsVolumeAndMountsSnafu)?;
             }
         }
 
