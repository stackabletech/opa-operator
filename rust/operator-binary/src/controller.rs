use std::{
    borrow::Cow,
    collections::{BTreeMap, HashMap},
    sync::Arc,
};

use indoc::formatdoc;
use product_config::{types::PropertyNameKind, ProductConfigManager};
use serde::{Deserialize, Serialize};
use serde_json::json;
use snafu::{OptionExt, ResultExt, Snafu};
use stackable_opa_crd::{
    user_info_fetcher, Container, OpaCluster, OpaClusterStatus, OpaConfig, OpaRole, APP_NAME,
    DEFAULT_SERVER_GRACEFUL_SHUTDOWN_TIMEOUT, OPERATOR_NAME,
};
use stackable_operator::{
    builder::{
        configmap::ConfigMapBuilder,
        meta::ObjectMetaBuilder,
        pod::{
            container::{ContainerBuilder, FieldPathEnvVar},
            resources::ResourceRequirementsBuilder,
            security::PodSecurityContextBuilder,
            volume::VolumeBuilder,
            PodBuilder,
        },
    },
    cluster_resources::{ClusterResourceApplyStrategy, ClusterResources},
    commons::{
        authentication::tls::TlsClientDetailsError, product_image_selection::ResolvedProductImage,
        rbac::build_rbac_resources,
    },
    k8s_openapi::{
        api::{
            apps::v1::{DaemonSet, DaemonSetSpec},
            core::v1::{
                ConfigMap, EmptyDirVolumeSource, EnvVar, HTTPGetAction, Probe, SecretVolumeSource,
                Service, ServicePort, ServiceSpec,
            },
        },
        apimachinery::pkg::{apis::meta::v1::LabelSelector, util::intstr::IntOrString},
        DeepMerge,
    },
    kube::{
        runtime::{controller::Action, reflector::ObjectRef},
        Resource as KubeResource, ResourceExt,
    },
    kvp::{Label, LabelError, Labels, ObjectLabels},
    logging::controller::ReconcilerError,
    memory::{BinaryMultiple, MemoryQuantity},
    product_config_utils::{transform_all_roles_to_config, validate_all_roles_and_groups_config},
    product_logging::{
        self,
        framework::{create_vector_shutdown_file_command, remove_vector_shutdown_file_command},
        spec::{
            AppenderConfig, AutomaticContainerLogConfig, ContainerLogConfig,
            ContainerLogConfigChoice, LogLevel,
        },
    },
    role_utils::RoleGroupRef,
    status::condition::{
        compute_conditions, daemonset::DaemonSetConditionBuilder,
        operations::ClusterOperationsConditionBuilder,
    },
    time::Duration,
    utils::COMMON_BASH_TRAP_FUNCTIONS,
};
use strum::{EnumDiscriminants, IntoStaticStr};

use crate::{
    discovery::{self, build_discovery_configmaps},
    operations::graceful_shutdown::add_graceful_shutdown_config,
    product_logging::{
        extend_role_group_config_map, resolve_vector_aggregator_address, BundleBuilderLogLevel,
    },
};

pub const OPA_CONTROLLER_NAME: &str = "opacluster";

pub const CONFIG_FILE: &str = "config.json";
pub const APP_PORT: u16 = 8081;
pub const APP_PORT_NAME: &str = "http";
pub const METRICS_PORT_NAME: &str = "metrics";
pub const BUNDLES_ACTIVE_DIR: &str = "/bundles/active";
pub const BUNDLES_INCOMING_DIR: &str = "/bundles/incoming";
pub const BUNDLES_TMP_DIR: &str = "/bundles/tmp";
pub const BUNDLE_BUILDER_PORT: i32 = 3030;

const CONFIG_VOLUME_NAME: &str = "config";
const CONFIG_DIR: &str = "/stackable/config";
const LOG_VOLUME_NAME: &str = "log";
const STACKABLE_LOG_DIR: &str = "/stackable/log";
const BUNDLES_VOLUME_NAME: &str = "bundles";
const BUNDLES_DIR: &str = "/bundles";
const USER_INFO_FETCHER_CREDENTIALS_VOLUME_NAME: &str = "credentials";
const USER_INFO_FETCHER_CREDENTIALS_DIR: &str = "/stackable/credentials";

const DOCKER_IMAGE_BASE_NAME: &str = "opa";

// logging defaults
const DEFAULT_DECISION_LOGGING_ENABLED: bool = false;
const DEFAULT_FILE_LOG_LEVEL: LogLevel = LogLevel::INFO;
const DEFAULT_CONSOLE_LOG_LEVEL: LogLevel = LogLevel::INFO;
const DEFAULT_SERVER_LOG_LEVEL: LogLevel = LogLevel::INFO;
const DEFAULT_DECISION_LOG_LEVEL: LogLevel = LogLevel::NONE;

// bundle builder: ~ 5 MB x 2
// these sizes are needed both for the single file (for multilog, in bytes) as well as the total (for the EmptyDir)
const OPA_ROLLING_BUNDLE_BUILDER_LOG_FILE_SIZE_MB: u32 = 5;
const OPA_ROLLING_BUNDLE_BUILDER_LOG_FILE_SIZE_BYTES: u32 =
    OPA_ROLLING_BUNDLE_BUILDER_LOG_FILE_SIZE_MB * 1000000;
const OPA_ROLLING_BUNDLE_BUILDER_LOG_FILES: u32 = 2;
const MAX_OPA_BUNDLE_BUILDER_LOG_FILE_SIZE: MemoryQuantity = MemoryQuantity {
    value: (OPA_ROLLING_BUNDLE_BUILDER_LOG_FILE_SIZE_MB * OPA_ROLLING_BUNDLE_BUILDER_LOG_FILES)
        as f32,
    unit: BinaryMultiple::Mebi,
};
// opa logs: ~ 5 MB x 2
// these sizes are needed both for the single file (for multilog, in bytes) as well as the total (for the EmptyDir)
const OPA_ROLLING_LOG_FILE_SIZE_MB: u32 = 5;
const OPA_ROLLING_LOG_FILE_SIZE_BYTES: u32 = OPA_ROLLING_LOG_FILE_SIZE_MB * 1000000;
const OPA_ROLLING_LOG_FILES: u32 = 2;
const MAX_OPA_LOG_FILE_SIZE: MemoryQuantity = MemoryQuantity {
    value: (OPA_ROLLING_LOG_FILE_SIZE_MB * OPA_ROLLING_LOG_FILES) as f32,
    unit: BinaryMultiple::Mebi,
};

// ~ 1 MB
const MAX_PREPARE_LOG_FILE_SIZE: MemoryQuantity = MemoryQuantity {
    value: 1.0,
    unit: BinaryMultiple::Mebi,
};

pub struct Ctx {
    pub client: stackable_operator::client::Client,
    pub product_config: ProductConfigManager,
<<<<<<< HEAD
    pub opa_bundle_builder_clusterrole: String,
    pub opa_bundle_builder_image: String,
=======
>>>>>>> 398a67f7
    pub user_info_fetcher_image: String,
}

#[derive(Snafu, Debug, EnumDiscriminants)]
#[strum_discriminants(derive(IntoStaticStr))]
#[allow(clippy::enum_variant_names)]
pub enum Error {
    #[snafu(display("object does not define meta name"))]
    NoName,

    #[snafu(display("internal operator failure"))]
    InternalOperatorFailure { source: stackable_opa_crd::Error },

    #[snafu(display("failed to calculate role service name"))]
    RoleServiceNameNotFound,

    #[snafu(display("failed to apply role Service"))]
    ApplyRoleService {
        source: stackable_operator::cluster_resources::Error,
    },

    #[snafu(display("failed to apply Service for [{rolegroup}]"))]
    ApplyRoleGroupService {
        source: stackable_operator::cluster_resources::Error,
        rolegroup: RoleGroupRef<OpaCluster>,
    },

    #[snafu(display("failed to build ConfigMap for [{rolegroup}]"))]
    BuildRoleGroupConfig {
        source: stackable_operator::builder::configmap::Error,
        rolegroup: RoleGroupRef<OpaCluster>,
    },

    #[snafu(display("failed to apply ConfigMap for [{rolegroup}]"))]
    ApplyRoleGroupConfig {
        source: stackable_operator::cluster_resources::Error,
        rolegroup: RoleGroupRef<OpaCluster>,
    },

    #[snafu(display("failed to apply DaemonSet for [{rolegroup}]"))]
    ApplyRoleGroupDaemonSet {
        source: stackable_operator::cluster_resources::Error,
        rolegroup: RoleGroupRef<OpaCluster>,
    },

    #[snafu(display("failed to apply patch for DaemonSet for [{rolegroup}]"))]
    ApplyPatchRoleGroupDaemonSet {
        source: stackable_operator::client::Error,
        rolegroup: RoleGroupRef<OpaCluster>,
    },

    #[snafu(display("failed to patch service account"))]
    ApplyServiceAccount {
        source: stackable_operator::cluster_resources::Error,
    },

    #[snafu(display("failed to patch role binding"))]
    ApplyRoleBinding {
        source: stackable_operator::cluster_resources::Error,
    },

    #[snafu(display("failed to update status"))]
    ApplyStatus {
        source: stackable_operator::client::Error,
    },

    #[snafu(display("invalid product config"))]
    InvalidProductConfig {
        source: stackable_operator::product_config_utils::Error,
    },

    #[snafu(display("object is missing metadata to build owner reference"))]
    ObjectMissingMetadataForOwnerRef {
        source: stackable_operator::builder::meta::Error,
    },

    #[snafu(display("failed to build discovery ConfigMap"))]
    BuildDiscoveryConfig { source: discovery::Error },

    #[snafu(display("failed to apply discovery ConfigMap"))]
    ApplyDiscoveryConfig {
        source: stackable_operator::cluster_resources::Error,
    },

    #[snafu(display("failed to transform configs"))]
    ProductConfigTransform {
        source: stackable_operator::product_config_utils::Error,
    },

    #[snafu(display("failed to resolve and merge config for role and role group"))]
    FailedToResolveConfig { source: stackable_opa_crd::Error },

    #[snafu(display("illegal container name"))]
    IllegalContainerName {
        source: stackable_operator::builder::pod::container::Error,
    },

    #[snafu(display("failed to resolve the Vector aggregator address"))]
    ResolveVectorAggregatorAddress {
        source: crate::product_logging::Error,
    },

    #[snafu(display("failed to add the logging configuration to the ConfigMap [{cm_name}]"))]
    InvalidLoggingConfig {
        source: crate::product_logging::Error,
        cm_name: String,
    },

    #[snafu(display("failed to create cluster resources"))]
    FailedToCreateClusterResources {
        source: stackable_operator::cluster_resources::Error,
    },

    #[snafu(display("failed to delete orphaned resources"))]
    DeleteOrphans {
        source: stackable_operator::cluster_resources::Error,
    },

    #[snafu(display("failed to build RBAC resources"))]
    BuildRbacResources {
        source: stackable_operator::commons::rbac::Error,
    },

    #[snafu(display("failed to configure graceful shutdown"))]
    GracefulShutdown {
        source: crate::operations::graceful_shutdown::Error,
    },

    #[snafu(display("failed to serialize user info fetcher configuration"))]
    SerializeUserInfoFetcherConfig { source: serde_json::Error },

    #[snafu(display("failed to build label"))]
    BuildLabel { source: LabelError },

    #[snafu(display("failed to build object meta data"))]
    ObjectMeta {
        source: stackable_operator::builder::meta::Error,
    },

    #[snafu(display(
        "failed to build volume or volume mount spec for the Keycloak backend TLS config"
    ))]
    VolumeAndMounts { source: TlsClientDetailsError },
}
type Result<T, E = Error> = std::result::Result<T, E>;

impl ReconcilerError for Error {
    fn category(&self) -> &'static str {
        ErrorDiscriminants::from(self).into()
    }
}

#[derive(Serialize, Deserialize)]
pub struct OpaClusterConfigFile {
    services: Vec<OpaClusterConfigService>,
    bundles: OpaClusterBundle,
    #[serde(skip_serializing_if = "Option::is_none")]
    decision_logs: Option<OpaClusterConfigDecisionLog>,
}

impl OpaClusterConfigFile {
    pub fn new(decision_logging: Option<OpaClusterConfigDecisionLog>) -> Self {
        Self {
            services: vec![OpaClusterConfigService {
                name: String::from("stackable"),
                url: String::from("http://localhost:3030/opa/v1"),
            }],
            bundles: OpaClusterBundle {
                stackable: OpaClusterBundleConfig {
                    service: String::from("stackable"),
                    resource: String::from("opa/bundle.tar.gz"),
                    persist: true,
                    polling: OpaClusterBundleConfigPolling {
                        min_delay_seconds: 10,
                        max_delay_seconds: 20,
                    },
                },
            },
            decision_logs: decision_logging,
        }
    }
}

#[derive(Serialize, Deserialize)]
struct OpaClusterConfigService {
    name: String,
    url: String,
}

#[derive(Serialize, Deserialize)]
struct OpaClusterBundle {
    stackable: OpaClusterBundleConfig,
}

#[derive(Serialize, Deserialize)]
struct OpaClusterBundleConfig {
    service: String,
    resource: String,
    persist: bool,
    polling: OpaClusterBundleConfigPolling,
}

#[derive(Serialize, Deserialize)]
struct OpaClusterBundleConfigPolling {
    min_delay_seconds: i32,
    max_delay_seconds: i32,
}

#[derive(Serialize, Deserialize)]
pub struct OpaClusterConfigDecisionLog {
    console: bool,
}

pub async fn reconcile_opa(opa: Arc<OpaCluster>, ctx: Arc<Ctx>) -> Result<Action> {
    tracing::info!("Starting reconcile");
    let opa_ref = ObjectRef::from_obj(opa.as_ref());
    let client = &ctx.client;
    let resolved_product_image = opa
        .spec
        .image
        .resolve(DOCKER_IMAGE_BASE_NAME, crate::built_info::PKG_VERSION);
    let opa_role = OpaRole::Server;

    let mut cluster_resources = ClusterResources::new(
        APP_NAME,
        OPERATOR_NAME,
        OPA_CONTROLLER_NAME,
        &opa.object_ref(&()),
        ClusterResourceApplyStrategy::from(&opa.spec.cluster_operation),
    )
    .context(FailedToCreateClusterResourcesSnafu)?;

    let validated_config = validate_all_roles_and_groups_config(
        &resolved_product_image.product_version,
        &transform_all_roles_to_config(
            opa.as_ref(),
            [(
                opa_role.to_string(),
                (
                    vec![
                        PropertyNameKind::File(CONFIG_FILE.to_string()),
                        PropertyNameKind::Cli,
                    ],
                    opa.spec.servers.clone(),
                ),
            )]
            .into(),
        )
        .context(ProductConfigTransformSnafu)?,
        &ctx.product_config,
        false,
        false,
    )
    .context(InvalidProductConfigSnafu)?;
    let role_server_config = validated_config
        .get(&opa_role.to_string())
        .map(Cow::Borrowed)
        .unwrap_or_default();

    let vector_aggregator_address = resolve_vector_aggregator_address(&opa, client)
        .await
        .context(ResolveVectorAggregatorAddressSnafu)?;

    let server_role_service = build_server_role_service(&opa, &resolved_product_image)?;
    // required for discovery config map later
    let server_role_service = cluster_resources
        .add(client, server_role_service)
        .await
        .context(ApplyRoleServiceSnafu)?;

    let required_labels = cluster_resources
        .get_required_labels()
        .context(BuildLabelSnafu)?;

    let (rbac_sa, rbac_rolebinding) = build_rbac_resources(opa.as_ref(), APP_NAME, required_labels)
        .context(BuildRbacResourcesSnafu)?;

    let rbac_sa = cluster_resources
        .add(client, rbac_sa)
        .await
        .context(ApplyServiceAccountSnafu)?;
    cluster_resources
        .add(client, rbac_rolebinding)
        .await
        .context(ApplyRoleBindingSnafu)?;

    let mut ds_cond_builder = DaemonSetConditionBuilder::default();

    for (rolegroup_name, rolegroup_config) in role_server_config.iter() {
        let rolegroup = RoleGroupRef {
            cluster: opa_ref.clone(),
            role: opa_role.to_string(),
            role_group: rolegroup_name.to_string(),
        };

        let merged_config = opa
            .merged_config(&opa_role, &rolegroup)
            .context(FailedToResolveConfigSnafu)?;

        let rg_configmap = build_server_rolegroup_config_map(
            &opa,
            &resolved_product_image,
            &rolegroup,
            &merged_config,
            vector_aggregator_address.as_deref(),
        )?;
        let rg_service = build_rolegroup_service(&opa, &resolved_product_image, &rolegroup)?;
        let rg_daemonset = build_server_rolegroup_daemonset(
            &opa,
            &resolved_product_image,
            &opa_role,
            &rolegroup,
            rolegroup_config,
            &merged_config,
            &ctx.opa_bundle_builder_image,
            &ctx.user_info_fetcher_image,
            &rbac_sa.name_any(),
        )?;

        cluster_resources
            .add(client, rg_configmap)
            .await
            .with_context(|_| ApplyRoleGroupConfigSnafu {
                rolegroup: rolegroup.clone(),
            })?;
        cluster_resources
            .add(client, rg_service)
            .await
            .with_context(|_| ApplyRoleGroupServiceSnafu {
                rolegroup: rolegroup.clone(),
            })?;
        ds_cond_builder.add(
            cluster_resources
                .add(client, rg_daemonset.clone())
                .await
                .with_context(|_| ApplyRoleGroupDaemonSetSnafu {
                    rolegroup: rolegroup.clone(),
                })?,
        );

        // Previous version of opa-operator used the field manager scope "opacluster" to write out a DaemonSet with the bundle-builder container called "opa-bundle-builder".
        // During https://github.com/stackabletech/opa-operator/pull/420 it was renamed to "bundle-builder".
        // As we are now using the field manager scope "opa.stackable.tech_opacluster", our old changes (with the old container) will stay valid.
        // We have to use the old field manager scope and post an empty path to get rid of it
        // https://github.com/stackabletech/issues/issues/390 will implement a proper fix, e.g. also fixing Services and ConfigMaps
        // For details see https://github.com/stackabletech/opa-operator/issues/444
        tracing::trace!(
            "Removing old field manager scope \"opacluster\" of DaemonSet {daemonset_name} to remove the \"opa-bundle-builder\" container. \
            See https://github.com/stackabletech/opa-operator/issues/444 and https://github.com/stackabletech/issues/issues/390 for details.",
            daemonset_name = rg_daemonset.name_any()
        );
        client
            .apply_patch(
                "opacluster",
                &rg_daemonset,
                // We can hardcode this here, as https://github.com/stackabletech/issues/issues/390 will solve the general problem and we always have created DaemonSets using the "apps/v1" version
                json!({"apiVersion": "apps/v1", "kind": "DaemonSet"}),
            )
            .await
            .context(ApplyPatchRoleGroupDaemonSetSnafu { rolegroup })?;
    }

    for discovery_cm in build_discovery_configmaps(
        opa.as_ref(),
        opa.as_ref(),
        &resolved_product_image,
        &server_role_service,
    )
    .context(BuildDiscoveryConfigSnafu)?
    {
        cluster_resources
            .add(client, discovery_cm)
            .await
            .context(ApplyDiscoveryConfigSnafu)?;
    }

    let cluster_operation_cond_builder =
        ClusterOperationsConditionBuilder::new(&opa.spec.cluster_operation);

    let status = OpaClusterStatus {
        conditions: compute_conditions(
            opa.as_ref(),
            &[&ds_cond_builder, &cluster_operation_cond_builder],
        ),
    };

    client
        .apply_patch_status(OPERATOR_NAME, &*opa, &status)
        .await
        .context(ApplyStatusSnafu)?;

    cluster_resources
        .delete_orphaned_resources(client)
        .await
        .context(DeleteOrphansSnafu)?;

    Ok(Action::await_change())
}

/// The server-role service is the primary endpoint that should be used by clients that do not perform internal load balancing,
/// including targets outside of the cluster.
pub fn build_server_role_service(
    opa: &OpaCluster,
    resolved_product_image: &ResolvedProductImage,
) -> Result<Service> {
    let role_name = OpaRole::Server.to_string();
    let role_svc_name = opa
        .server_role_service_name()
        .context(RoleServiceNameNotFoundSnafu)?;

    let metadata = ObjectMetaBuilder::new()
        .name_and_namespace(opa)
        .name(&role_svc_name)
        .ownerreference_from_resource(opa, None, Some(true))
        .context(ObjectMissingMetadataForOwnerRefSnafu)?
        .with_recommended_labels(build_recommended_labels(
            opa,
            &resolved_product_image.app_version_label,
            &role_name,
            "global",
        ))
        .context(ObjectMetaSnafu)?
        .build();

    let service_selector_labels =
        Labels::role_selector(opa, APP_NAME, &role_name).context(BuildLabelSnafu)?;

    let service_spec = ServiceSpec {
        type_: Some(opa.spec.cluster_config.listener_class.k8s_service_type()),
        ports: Some(vec![ServicePort {
            name: Some(APP_PORT_NAME.to_string()),
            port: APP_PORT.into(),
            protocol: Some("TCP".to_string()),
            ..ServicePort::default()
        }]),
        selector: Some(service_selector_labels.into()),
        internal_traffic_policy: Some("Local".to_string()),
        ..ServiceSpec::default()
    };

    Ok(Service {
        metadata,
        spec: Some(service_spec),
        status: None,
    })
}

/// The rolegroup [`Service`] is a headless service that allows direct access to the instances of a certain rolegroup
///
/// This is mostly useful for internal communication between peers, or for clients that perform client-side load balancing.
fn build_rolegroup_service(
    opa: &OpaCluster,
    resolved_product_image: &ResolvedProductImage,
    rolegroup: &RoleGroupRef<OpaCluster>,
) -> Result<Service> {
    let prometheus_label =
        Label::try_from(("prometheus.io/scrape", "true")).context(BuildLabelSnafu)?;

    let metadata = ObjectMetaBuilder::new()
        .name_and_namespace(opa)
        .name(&rolegroup.object_name())
        .ownerreference_from_resource(opa, None, Some(true))
        .context(ObjectMissingMetadataForOwnerRefSnafu)?
        .with_recommended_labels(build_recommended_labels(
            opa,
            &resolved_product_image.app_version_label,
            &rolegroup.role,
            &rolegroup.role_group,
        ))
        .context(ObjectMetaSnafu)?
        .with_label(prometheus_label)
        .build();

    let service_selector_labels =
        Labels::role_group_selector(opa, APP_NAME, &rolegroup.role, &rolegroup.role_group)
            .context(BuildLabelSnafu)?;

    let service_spec = ServiceSpec {
        // Internal communication does not need to be exposed
        type_: Some("ClusterIP".to_string()),
        cluster_ip: Some("None".to_string()),
        ports: Some(service_ports()),
        selector: Some(service_selector_labels.into()),
        publish_not_ready_addresses: Some(true),
        ..ServiceSpec::default()
    };

    Ok(Service {
        metadata,
        spec: Some(service_spec),
        status: None,
    })
}

/// The rolegroup [`ConfigMap`] configures the rolegroup based on the configuration given by the administrator
fn build_server_rolegroup_config_map(
    opa: &OpaCluster,
    resolved_product_image: &ResolvedProductImage,
    rolegroup: &RoleGroupRef<OpaCluster>,
    merged_config: &OpaConfig,
    vector_aggregator_address: Option<&str>,
) -> Result<ConfigMap> {
    let mut cm_builder = ConfigMapBuilder::new();

    let metadata = ObjectMetaBuilder::new()
        .name_and_namespace(opa)
        .name(rolegroup.object_name())
        .ownerreference_from_resource(opa, None, Some(true))
        .context(ObjectMissingMetadataForOwnerRefSnafu)?
        .with_recommended_labels(build_recommended_labels(
            opa,
            &resolved_product_image.app_version_label,
            &rolegroup.role,
            &rolegroup.role_group,
        ))
        .context(ObjectMetaSnafu)?
        .build();

    cm_builder
        .metadata(metadata)
        .add_data(CONFIG_FILE, build_config_file(merged_config));

    if let Some(user_info) = &opa.spec.cluster_config.user_info {
        cm_builder.add_data(
            "user-info-fetcher.json",
            serde_json::to_string_pretty(user_info).context(SerializeUserInfoFetcherConfigSnafu)?,
        );
    }

    extend_role_group_config_map(
        rolegroup,
        vector_aggregator_address,
        &merged_config.logging,
        &mut cm_builder,
    )
    .context(InvalidLoggingConfigSnafu {
        cm_name: rolegroup.object_name(),
    })?;

    cm_builder
        .build()
        .with_context(|_| BuildRoleGroupConfigSnafu {
            rolegroup: rolegroup.clone(),
        })
}

/// The rolegroup [`DaemonSet`] runs the rolegroup, as configured by the administrator.
///
/// The [`Pod`](`stackable_operator::k8s_openapi::api::core::v1::Pod`)s are accessible through the
/// corresponding [`Service`] (from [`build_server_role_service`]).
///
/// We run an OPA on each node, because we want to avoid requiring network roundtrips for services making
/// policy queries (which are often chained in serial, and block other tasks in the products).
#[allow(clippy::too_many_arguments)]
fn build_server_rolegroup_daemonset(
    opa: &OpaCluster,
    resolved_product_image: &ResolvedProductImage,
    opa_role: &OpaRole,
    rolegroup_ref: &RoleGroupRef<OpaCluster>,
    server_config: &HashMap<PropertyNameKind, BTreeMap<String, String>>,
    merged_config: &OpaConfig,
    opa_bundle_builder_image: &str,
    user_info_fetcher_image: &str,
    sa_name: &str,
) -> Result<DaemonSet> {
    let role = opa.role(opa_role);
    let role_group = opa
        .rolegroup(rolegroup_ref)
        .context(InternalOperatorFailureSnafu)?;

    let env = server_config
        .get(&PropertyNameKind::Env)
        .iter()
        .flat_map(|env_vars| env_vars.iter())
        .map(|(k, v)| EnvVar {
            name: k.clone(),
            value: Some(v.clone()),
            ..EnvVar::default()
        })
        .collect::<Vec<_>>();

    let mut pb = PodBuilder::new();

    let prepare_container_name = Container::Prepare.to_string();
    let mut cb_prepare =
        ContainerBuilder::new(&prepare_container_name).context(IllegalContainerNameSnafu)?;

    let bundle_builder_container_name = Container::BundleBuilder.to_string();
    let mut cb_bundle_builder =
        ContainerBuilder::new(&bundle_builder_container_name).context(IllegalContainerNameSnafu)?;

    let opa_container_name = Container::Opa.to_string();
    let mut cb_opa =
        ContainerBuilder::new(&opa_container_name).context(IllegalContainerNameSnafu)?;

    cb_prepare
        .image_from_product_image(resolved_product_image)
        .command(vec![
            "/bin/bash".to_string(),
            "-x".to_string(),
            "-euo".to_string(),
            "pipefail".to_string(),
            "-c".to_string(),
        ])
        .args(vec![build_prepare_start_command(
            merged_config,
            &prepare_container_name,
        )
        .join(" && ")])
        .add_volume_mount(BUNDLES_VOLUME_NAME, BUNDLES_DIR)
        .add_volume_mount(LOG_VOLUME_NAME, STACKABLE_LOG_DIR)
        .resources(merged_config.resources.to_owned().into());

    cb_bundle_builder
        .image_from_product_image(resolved_product_image) // inherit the pull policy and pull secrets, and then...
        .image(opa_bundle_builder_image) // ...override the image
        .command(vec![
            "/bin/bash".to_string(),
            "-x".to_string(),
            "-euo".to_string(),
            "pipefail".to_string(),
            "-c".to_string(),
        ])
        .args(vec![build_bundle_builder_start_command(
            merged_config,
            &bundle_builder_container_name,
        )])
        .add_env_var_from_field_path("WATCH_NAMESPACE", FieldPathEnvVar::Namespace)
        .add_env_var(
            "OPA_BUNDLE_BUILDER_LOG",
            bundle_builder_log_level(merged_config).to_string(),
        )
        .add_env_var(
            "OPA_BUNDLE_BUILDER_LOG_DIRECTORY",
            format!("{STACKABLE_LOG_DIR}/{bundle_builder_container_name}"),
        )
        .add_volume_mount(BUNDLES_VOLUME_NAME, BUNDLES_DIR)
        .add_volume_mount(LOG_VOLUME_NAME, STACKABLE_LOG_DIR)
        .resources(
            ResourceRequirementsBuilder::new()
                .with_cpu_request("100m")
                .with_cpu_limit("200m")
                .with_memory_request("128Mi")
                .with_memory_limit("128Mi")
                .build(),
        )
        .readiness_probe(Probe {
            initial_delay_seconds: Some(5),
            period_seconds: Some(10),
            failure_threshold: Some(5),
            http_get: Some(HTTPGetAction {
                port: IntOrString::Int(BUNDLE_BUILDER_PORT),
                path: Some("/status".to_string()),
                ..HTTPGetAction::default()
            }),
            ..Probe::default()
        })
        .liveness_probe(Probe {
            initial_delay_seconds: Some(30),
            period_seconds: Some(10),
            http_get: Some(HTTPGetAction {
                port: IntOrString::Int(BUNDLE_BUILDER_PORT),
                path: Some("/status".to_string()),
                ..HTTPGetAction::default()
            }),
            ..Probe::default()
        });

    cb_opa
        .image_from_product_image(resolved_product_image)
        .command(vec![
            "/bin/bash".to_string(),
            "-x".to_string(),
            "-euo".to_string(),
            "pipefail".to_string(),
            "-c".to_string(),
        ])
        .args(vec![build_opa_start_command(
            merged_config,
            &opa_container_name,
        )])
        .add_env_vars(env)
        .add_container_port(APP_PORT_NAME, APP_PORT.into())
        .add_volume_mount(CONFIG_VOLUME_NAME, CONFIG_DIR)
        .add_volume_mount(LOG_VOLUME_NAME, STACKABLE_LOG_DIR)
        .resources(merged_config.resources.to_owned().into())
        .readiness_probe(Probe {
            initial_delay_seconds: Some(5),
            period_seconds: Some(10),
            failure_threshold: Some(5),
            http_get: Some(HTTPGetAction {
                port: IntOrString::String(APP_PORT_NAME.to_string()),
                ..HTTPGetAction::default()
            }),
            ..Probe::default()
        })
        .liveness_probe(Probe {
            initial_delay_seconds: Some(30),
            period_seconds: Some(10),
            http_get: Some(HTTPGetAction {
                port: IntOrString::String(APP_PORT_NAME.to_string()),
                ..HTTPGetAction::default()
            }),
            ..Probe::default()
        });

    let pb_metadata = ObjectMetaBuilder::new()
        .with_recommended_labels(build_recommended_labels(
            opa,
            &resolved_product_image.app_version_label,
            &rolegroup_ref.role,
            &rolegroup_ref.role_group,
        ))
        .context(ObjectMetaSnafu)?
        .build();

    pb.metadata(pb_metadata)
        .add_init_container(cb_prepare.build())
        .add_container(cb_opa.build())
        .add_container(cb_bundle_builder.build())
        .image_pull_secrets_from_product_image(resolved_product_image)
        .affinity(&merged_config.affinity)
        .add_volume(
            VolumeBuilder::new(CONFIG_VOLUME_NAME)
                .with_config_map(rolegroup_ref.object_name())
                .build(),
        )
        .add_volume(
            VolumeBuilder::new(BUNDLES_VOLUME_NAME)
                .with_empty_dir(None::<String>, None)
                .build(),
        )
        .add_volume(
            VolumeBuilder::new(LOG_VOLUME_NAME)
                .empty_dir(EmptyDirVolumeSource {
                    medium: None,
                    size_limit: Some(product_logging::framework::calculate_log_volume_size_limit(
                        &[
                            MAX_OPA_BUNDLE_BUILDER_LOG_FILE_SIZE,
                            MAX_OPA_LOG_FILE_SIZE,
                            MAX_PREPARE_LOG_FILE_SIZE,
                        ],
                    )),
                })
                .build(),
        )
        .service_account_name(sa_name)
        .security_context(
            PodSecurityContextBuilder::new()
                .run_as_user(1000)
                .run_as_group(0)
                .fs_group(1000)
                .build(),
        );

    if let Some(user_info) = &opa.spec.cluster_config.user_info {
        let mut cb_user_info_fetcher =
            ContainerBuilder::new("user-info-fetcher").context(IllegalContainerNameSnafu)?;

        cb_user_info_fetcher
            .image_from_product_image(resolved_product_image) // inherit the pull policy and pull secrets, and then...
            .image(user_info_fetcher_image) // ...override the image
            .command(vec!["stackable-opa-user-info-fetcher".to_string()])
            .add_env_var("CONFIG", format!("{CONFIG_DIR}/user-info-fetcher.json"))
            .add_env_var("CREDENTIALS_DIR", USER_INFO_FETCHER_CREDENTIALS_DIR)
            .add_volume_mount(CONFIG_VOLUME_NAME, CONFIG_DIR)
            .resources(
                ResourceRequirementsBuilder::new()
                    .with_cpu_request("100m")
                    .with_cpu_limit("200m")
                    .with_memory_request("128Mi")
                    .with_memory_limit("128Mi")
                    .build(),
            );

        match &user_info.backend {
            user_info_fetcher::Backend::None {} => {}
            user_info_fetcher::Backend::ExperimentalXfscAas(_) => {}
            user_info_fetcher::Backend::Keycloak(keycloak) => {
                pb.add_volume(
                    VolumeBuilder::new(USER_INFO_FETCHER_CREDENTIALS_VOLUME_NAME)
                        .secret(SecretVolumeSource {
                            secret_name: Some(keycloak.client_credentials_secret.clone()),
                            ..Default::default()
                        })
                        .build(),
                );
                cb_user_info_fetcher.add_volume_mount(
                    USER_INFO_FETCHER_CREDENTIALS_VOLUME_NAME,
                    USER_INFO_FETCHER_CREDENTIALS_DIR,
                );
                keycloak
                    .tls
                    .add_volumes_and_mounts(&mut pb, vec![&mut cb_user_info_fetcher])
                    .context(VolumeAndMountsSnafu)?;
            }
        }

        pb.add_container(cb_user_info_fetcher.build());
    }

    if merged_config.logging.enable_vector_agent {
        pb.add_container(product_logging::framework::vector_container(
            resolved_product_image,
            CONFIG_VOLUME_NAME,
            LOG_VOLUME_NAME,
            merged_config.logging.containers.get(&Container::Vector),
            ResourceRequirementsBuilder::new()
                .with_cpu_request("250m")
                .with_cpu_limit("500m")
                .with_memory_request("128Mi")
                .with_memory_limit("128Mi")
                .build(),
        ));
    }

    add_graceful_shutdown_config(merged_config, &mut pb).context(GracefulShutdownSnafu)?;

    let mut pod_template = pb.build_template();
    pod_template.merge_from(role.config.pod_overrides.clone());
    pod_template.merge_from(role_group.config.pod_overrides.clone());

    let metadata = ObjectMetaBuilder::new()
        .name_and_namespace(opa)
        .name(&rolegroup_ref.object_name())
        .ownerreference_from_resource(opa, None, Some(true))
        .context(ObjectMissingMetadataForOwnerRefSnafu)?
        .with_recommended_labels(build_recommended_labels(
            opa,
            &resolved_product_image.app_version_label,
            &rolegroup_ref.role,
            &rolegroup_ref.role_group,
        ))
        .context(ObjectMetaSnafu)?
        .build();

    let daemonset_match_labels = Labels::role_group_selector(
        opa,
        APP_NAME,
        &rolegroup_ref.role,
        &rolegroup_ref.role_group,
    )
    .context(BuildLabelSnafu)?;

    let daemonset_spec = DaemonSetSpec {
        selector: LabelSelector {
            match_labels: Some(daemonset_match_labels.into()),
            ..LabelSelector::default()
        },
        template: pod_template,
        ..DaemonSetSpec::default()
    };

    Ok(DaemonSet {
        metadata,
        spec: Some(daemonset_spec),
        status: None,
    })
}

pub fn error_policy(_obj: Arc<OpaCluster>, _error: &Error, _ctx: Arc<Ctx>) -> Action {
    Action::requeue(*Duration::from_secs(5))
}

fn build_config_file(merged_config: &OpaConfig) -> String {
    let mut decision_logging_enabled = DEFAULT_DECISION_LOGGING_ENABLED;

    if let Some(ContainerLogConfig {
        choice: Some(ContainerLogConfigChoice::Automatic(log_config)),
    }) = merged_config.logging.containers.get(&Container::Opa)
    {
        if let Some(config) = log_config.loggers.get("decision") {
            decision_logging_enabled = config.level != LogLevel::NONE;
        }
    }

    let decision_logging = if decision_logging_enabled {
        Some(OpaClusterConfigDecisionLog { console: true })
    } else {
        None
    };

    let config = OpaClusterConfigFile::new(decision_logging);

    // The unwrap() shouldn't panic under any circumstances because Rusts type checker takes care of the OpaClusterConfigFile
    // and serde + serde_json therefore serialize/deserialize a valid struct
    serde_json::to_string_pretty(&json!(config)).unwrap()
}

fn build_opa_start_command(merged_config: &OpaConfig, container_name: &str) -> String {
    let mut file_log_level = DEFAULT_FILE_LOG_LEVEL;
    let mut console_log_level = DEFAULT_CONSOLE_LOG_LEVEL;
    let mut server_log_level = DEFAULT_SERVER_LOG_LEVEL;
    let mut decision_log_level = DEFAULT_DECISION_LOG_LEVEL;

    if let Some(ContainerLogConfig {
        choice: Some(ContainerLogConfigChoice::Automatic(log_config)),
    }) = merged_config.logging.containers.get(&Container::Opa)
    {
        if let Some(AppenderConfig {
            level: Some(log_level),
        }) = log_config.file
        {
            file_log_level = log_level;
        }

        if let Some(AppenderConfig {
            level: Some(log_level),
        }) = log_config.console
        {
            console_log_level = log_level;
        }

        // Retrieve the decision log level for OPA. If not set, keep the defined default of LogLevel::NONE.
        // This is because, if decision logs are not explicitly set to something different than LogLevel::NONE,
        // the decision logs should remain disabled and not set to ROOT log level automatically.
        if let Some(config) = log_config.loggers.get("decision") {
            decision_log_level = config.level
        }

        // Retrieve the server log level for OPA. If not set, set it to the ROOT log level.
        match log_config.loggers.get("server") {
            Some(config) => server_log_level = config.level,
            None => server_log_level = log_config.root_log_level(),
        }
    }

    // Redirects matter!
    // We need to watch out, that the following "$!" call returns the PID of the main (opa-bundle-builder) process,
    // and not some utility (e.g. multilog or tee) process.
    // See https://stackoverflow.com/a/8048493

    let logging_redirects = format!(
        "&> >(CONSOLE_LEVEL={console} FILE_LEVEL={file} DECISION_LEVEL={decision} SERVER_LEVEL={server} OPA_ROLLING_LOG_FILE_SIZE_BYTES={OPA_ROLLING_LOG_FILE_SIZE_BYTES} OPA_ROLLING_LOG_FILES={OPA_ROLLING_LOG_FILES} STACKABLE_LOG_DIR={STACKABLE_LOG_DIR} CONTAINER_NAME={container_name} process-logs)",
        file = file_log_level,
        console = console_log_level,
        decision = decision_log_level,
        server = server_log_level
    );

    // TODO: Think about adding --shutdown-wait-period, as suggested by https://github.com/open-policy-agent/opa/issues/2764
    formatdoc! {"
        {COMMON_BASH_TRAP_FUNCTIONS}
        {remove_vector_shutdown_file_command}
        prepare_signal_handlers
        opa run -s -a 0.0.0.0:{APP_PORT} -c {CONFIG_DIR}/{CONFIG_FILE} -l {opa_log_level} --shutdown-grace-period {shutdown_grace_period_s} --disable-telemetry {logging_redirects} &
        wait_for_termination $!
        {create_vector_shutdown_file_command}
        ",
        remove_vector_shutdown_file_command =
            remove_vector_shutdown_file_command(STACKABLE_LOG_DIR),
        create_vector_shutdown_file_command =
            create_vector_shutdown_file_command(STACKABLE_LOG_DIR),
        shutdown_grace_period_s = merged_config.graceful_shutdown_timeout.unwrap_or(DEFAULT_SERVER_GRACEFUL_SHUTDOWN_TIMEOUT).as_secs(),
        opa_log_level = [console_log_level, file_log_level].iter().min().unwrap_or(&LogLevel::INFO).to_opa_literal()
    }
}

fn build_bundle_builder_start_command(merged_config: &OpaConfig, container_name: &str) -> String {
    let mut console_logging_off = false;

    // We need to check if the console logging is deactivated (NONE)
    // This will result in not using `tee` later on in the start command
    if let Some(ContainerLogConfig {
        choice: Some(ContainerLogConfigChoice::Automatic(log_config)),
    }) = merged_config
        .logging
        .containers
        .get(&Container::BundleBuilder)
    {
        if let Some(AppenderConfig {
            level: Some(log_level),
        }) = log_config.console
        {
            console_logging_off = log_level == LogLevel::NONE
        }
    };

    formatdoc! {"
        {COMMON_BASH_TRAP_FUNCTIONS}
        prepare_signal_handlers
        mkdir -p {STACKABLE_LOG_DIR}/{container_name}
        stackable-opa-bundle-builder{logging_redirects} &
        wait_for_termination $!
        ",
        logging_redirects = if console_logging_off {
            " > /dev/null"
        } else {
            ""
        }
    }
}

fn bundle_builder_log_level(merged_config: &OpaConfig) -> BundleBuilderLogLevel {
    if let Some(ContainerLogConfig {
        choice: Some(ContainerLogConfigChoice::Automatic(log_config)),
    }) = merged_config
        .logging
        .containers
        .get(&Container::BundleBuilder)
    {
        if let Some(logger) = log_config
            .loggers
            .get(AutomaticContainerLogConfig::ROOT_LOGGER)
        {
            return BundleBuilderLogLevel::from(logger.level);
        }
    }

    BundleBuilderLogLevel::Info
}

fn build_prepare_start_command(merged_config: &OpaConfig, container_name: &str) -> Vec<String> {
    let mut prepare_container_args = vec![];
    if let Some(ContainerLogConfig {
        choice: Some(ContainerLogConfigChoice::Automatic(log_config)),
    }) = merged_config.logging.containers.get(&Container::Prepare)
    {
        prepare_container_args.push(product_logging::framework::capture_shell_output(
            STACKABLE_LOG_DIR,
            container_name,
            log_config,
        ));
    }

    prepare_container_args.push(format!("echo \"Create dir [{BUNDLES_ACTIVE_DIR}]\""));
    prepare_container_args.push(format!("mkdir -p {BUNDLES_ACTIVE_DIR}"));
    prepare_container_args.push(format!("echo \"Create dir [{BUNDLES_INCOMING_DIR}]\""));
    prepare_container_args.push(format!("mkdir -p {BUNDLES_INCOMING_DIR}"));
    prepare_container_args.push(format!("echo \"Create dir [{BUNDLES_TMP_DIR}]\""));
    prepare_container_args.push(format!("mkdir -p {BUNDLES_TMP_DIR}"));

    prepare_container_args
}

fn service_ports() -> Vec<ServicePort> {
    vec![
        ServicePort {
            name: Some(APP_PORT_NAME.to_string()),
            port: APP_PORT.into(),
            protocol: Some("TCP".to_string()),
            ..ServicePort::default()
        },
        ServicePort {
            name: Some(METRICS_PORT_NAME.to_string()),
            port: 9504, // Arbitrary port number, this is never actually used anywhere
            protocol: Some("TCP".to_string()),
            target_port: Some(IntOrString::String(APP_PORT_NAME.to_string())),
            ..ServicePort::default()
        },
    ]
}

/// Creates recommended `ObjectLabels` to be used in deployed resources
pub fn build_recommended_labels<'a, T>(
    owner: &'a T,
    app_version: &'a str,
    role: &'a str,
    role_group: &'a str,
) -> ObjectLabels<'a, T> {
    ObjectLabels {
        owner,
        app_name: APP_NAME,
        app_version,
        operator_name: OPERATOR_NAME,
        controller_name: OPA_CONTROLLER_NAME,
        role,
        role_group,
    }
}<|MERGE_RESOLUTION|>--- conflicted
+++ resolved
@@ -134,11 +134,7 @@
 pub struct Ctx {
     pub client: stackable_operator::client::Client,
     pub product_config: ProductConfigManager,
-<<<<<<< HEAD
-    pub opa_bundle_builder_clusterrole: String,
     pub opa_bundle_builder_image: String,
-=======
->>>>>>> 398a67f7
     pub user_info_fetcher_image: String,
 }
 
