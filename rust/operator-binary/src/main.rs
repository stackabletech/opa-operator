use std::sync::Arc;

use clap::{crate_description, crate_version, Parser};
use futures::StreamExt;
use product_config::ProductConfigManager;
use stackable_opa_crd::{OpaCluster, APP_NAME, OPERATOR_NAME};
use stackable_operator::{
    cli::{Command, ProductOperatorRun},
    client::{self, Client},
    error::{self, OperatorResult},
    k8s_openapi::api::{
        apps::v1::DaemonSet,
        core::v1::{ConfigMap, Service},
    },
    kube::{
        runtime::{watcher, Controller},
        Api,
    },
    logging::controller::report_controller_reconciled,
    namespace::WatchNamespace,
    CustomResourceExt,
};

use crate::controller::OPA_CONTROLLER_NAME;

mod controller;
mod discovery;
mod operations;
mod product_logging;

pub mod built_info {
    include!(concat!(env!("OUT_DIR"), "/built.rs"));
    pub const TARGET_PLATFORM: Option<&str> = option_env!("TARGET");
    pub const CARGO_PKG_VERSION: &str = env!("CARGO_PKG_VERSION");
}

#[derive(Parser)]
#[clap(about, author)]
struct Opts {
    #[clap(subcommand)]
    cmd: Command<OpaRun>,
}

#[derive(clap::Parser)]
struct OpaRun {
    #[clap(long, env)]
    opa_bundle_builder_clusterrole: String,
<<<<<<< HEAD
    #[clap(long, env)]
    operator_image: String,
=======

>>>>>>> bfdf4f22
    #[clap(flatten)]
    common: ProductOperatorRun,
}

#[tokio::main]
async fn main() -> Result<(), error::Error> {
    let opts = Opts::parse();
    match opts.cmd {
        Command::Crd => {
            OpaCluster::print_yaml_schema()?;
        }
        Command::Run(OpaRun {
            opa_bundle_builder_clusterrole: opa_builder_clusterrole,
            operator_image,
            common:
                ProductOperatorRun {
                    product_config,
                    watch_namespace,
                    tracing_target,
                },
        }) => {
            stackable_operator::logging::initialize_logging(
                "OPA_OPERATOR_LOG",
                APP_NAME,
                tracing_target,
            );

            stackable_operator::utils::print_startup_string(
                crate_description!(),
                crate_version!(),
                built_info::GIT_VERSION,
                built_info::TARGET_PLATFORM.unwrap_or("unknown target"),
                built_info::BUILT_TIME_UTC,
                built_info::RUSTC_VERSION,
            );
            let product_config = product_config.load(&[
                "deploy/config-spec/properties.yaml",
                "/etc/stackable/opa-operator/config-spec/properties.yaml",
            ])?;

            let client = client::create_client(Some(OPERATOR_NAME.to_string())).await?;
            create_controller(
                client,
                product_config,
                watch_namespace,
                opa_builder_clusterrole,
                operator_image,
            )
            .await?;
        }
    };

    Ok(())
}

/// This creates an instance of a [`Controller`] which waits for incoming events and reconciles them.
///
/// This is an async method and the returned future needs to be consumed to make progress.
async fn create_controller(
    client: Client,
    product_config: ProductConfigManager,
    watch_namespace: WatchNamespace,
    opa_bundle_builder_clusterrole: String,
    user_info_fetcher_image: String,
) -> OperatorResult<()> {
    let opa_api: Api<OpaCluster> = watch_namespace.get_api(&client);
    let daemonsets_api: Api<DaemonSet> = watch_namespace.get_api(&client);
    let configmaps_api: Api<ConfigMap> = watch_namespace.get_api(&client);
    let services_api: Api<Service> = watch_namespace.get_api(&client);

    let controller = Controller::new(opa_api, watcher::Config::default())
        .owns(daemonsets_api, watcher::Config::default())
        .owns(configmaps_api, watcher::Config::default())
        .owns(services_api, watcher::Config::default());

    controller
        .run(
            controller::reconcile_opa,
            controller::error_policy,
            Arc::new(controller::Ctx {
                client: client.clone(),
                product_config,
                opa_bundle_builder_clusterrole,
                user_info_fetcher_image,
            }),
        )
        .map(|res| {
            report_controller_reconciled(
                &client,
                &format!("{OPA_CONTROLLER_NAME}.{OPERATOR_NAME}"),
                &res,
            )
        })
        .collect::<()>()
        .await;

    Ok(())
}<|MERGE_RESOLUTION|>--- conflicted
+++ resolved
@@ -45,12 +45,10 @@
 struct OpaRun {
     #[clap(long, env)]
     opa_bundle_builder_clusterrole: String,
-<<<<<<< HEAD
+
     #[clap(long, env)]
     operator_image: String,
-=======
 
->>>>>>> bfdf4f22
     #[clap(flatten)]
     common: ProductOperatorRun,
 }
