--- conflicted
+++ resolved
@@ -13,21 +13,13 @@
 use serde::{Deserialize, Serialize};
 use snafu::{ResultExt, Snafu};
 use stackable_opa_crd::user_info_fetcher as crd;
-<<<<<<< HEAD
 use stackable_opa_crd::user_info_fetcher::ResourceBackend;
-use tokio::{fs::File, io::AsyncReadExt, net::TcpListener};
+use tokio::net::TcpListener;
 
 mod backend;
 mod http_error;
 mod resourcebackend;
-mod util;
-=======
-use tokio::net::TcpListener;
-
-mod backend;
-mod http_error;
 mod utils;
->>>>>>> 58d14fa3
 
 pub const APP_NAME: &str = "opa-user-info-fetcher";
 
@@ -309,11 +301,8 @@
         match self {
             Self::Keycloak { source } => source.status_code(),
             Self::ExperimentalXfscAas { source } => source.status_code(),
-<<<<<<< HEAD
             Self::DQuantum { source } => source.status_code(),
-=======
             Self::ActiveDirectory { source } => source.status_code(),
->>>>>>> 58d14fa3
         }
     }
 }
