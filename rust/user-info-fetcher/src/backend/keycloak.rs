--- conflicted
+++ resolved
@@ -172,23 +172,9 @@
     .context(RequestUserGroupsSnafu)?;
 
     Ok(UserInfo {
-<<<<<<< HEAD
-        id: user_id,
-        username: user.username,
-        groups: groups
-            .into_iter()
-            .map(|group| crate::GroupRef { name: group.path })
-            .collect(),
-        roles: roles
-            .into_iter()
-            .map(|role| crate::RoleRef { name: role.name })
-            .collect(),
-        custom_attributes: user.attributes,
-=======
         id: Some(user_info.id),
         name: Some(user_info.username),
         groups: groups.into_iter().map(|g| g.path).collect(),
         custom_attributes: user_info.attributes,
->>>>>>> a51bb225
     })
 }