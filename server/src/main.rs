<<<<<<< HEAD
use stackable_opa_crd::OpenPolicyAgent;
use stackable_operator::crd::CustomResourceExt;
use stackable_operator::{client, error as operator_error};
use tracing::error;
=======
use stackable_operator::{client, error};
use tracing::info;
>>>>>>> 6832994f

#[tokio::main]
async fn main() -> Result<(), operator_error::Error> {
    stackable_operator::logging::initialize_logging("OPA_OPERATOR_LOG");
<<<<<<< HEAD
    let client = client::create_client(Some("authz.stackable.tech".to_string())).await?;

    if let Err(error) = stackable_operator::crd::wait_until_crds_present(
        &client,
        vec![&OpenPolicyAgent::crd_name()],
        None,
    )
    .await
    {
        error!("Required CRDs missing, aborting: {:?}", error);
    };
=======
>>>>>>> 6832994f

    info!("Starting Stackable Operator for OpenPolicyAgent");
    let client = client::create_client(Some("authz.stackable.tech".to_string())).await?;
    stackable_opa_operator::create_controller(client).await;
    Ok(())
}<|MERGE_RESOLUTION|>--- conflicted
+++ resolved
@@ -1,17 +1,14 @@
-<<<<<<< HEAD
 use stackable_opa_crd::OpenPolicyAgent;
 use stackable_operator::crd::CustomResourceExt;
-use stackable_operator::{client, error as operator_error};
-use tracing::error;
-=======
 use stackable_operator::{client, error};
-use tracing::info;
->>>>>>> 6832994f
+use tracing::{error, info};
 
 #[tokio::main]
-async fn main() -> Result<(), operator_error::Error> {
+async fn main() -> Result<(), error::Error> {
     stackable_operator::logging::initialize_logging("OPA_OPERATOR_LOG");
-<<<<<<< HEAD
+
+    info!("Starting Stackable Operator for OpenPolicyAgent");
+
     let client = client::create_client(Some("authz.stackable.tech".to_string())).await?;
 
     if let Err(error) = stackable_operator::crd::wait_until_crds_present(
@@ -23,11 +20,8 @@
     {
         error!("Required CRDs missing, aborting: {:?}", error);
     };
-=======
->>>>>>> 6832994f
 
-    info!("Starting Stackable Operator for OpenPolicyAgent");
-    let client = client::create_client(Some("authz.stackable.tech".to_string())).await?;
     stackable_opa_operator::create_controller(client).await;
+
     Ok(())
 }