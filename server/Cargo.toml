--- conflicted
+++ resolved
@@ -7,16 +7,13 @@
 version = "0.1.0-nightly"
 
 [dependencies]
+stackable_config = { git = "https://github.com/stackabletech/common.git", branch = "main" }
 stackable-operator = { git = "https://github.com/stackabletech/operator-rs.git", branch = "main" }
 stackable-opa-crd = { path = "../crd" }
 stackable-opa-operator = { path = "../operator" }
 
 serde_yaml = "0.8"
-<<<<<<< HEAD
-tokio = { version = "1.6", features = ["macros", "rt-multi-thread"] }
-=======
 tokio = { version = "1.8", features = ["macros", "rt-multi-thread"] }
->>>>>>> 6832994f
 tracing = "0.1"
 
 [package.metadata.deb]
