--- conflicted
+++ resolved
@@ -5,17 +5,10 @@
         "homepage": "",
         "owner": "kolloch",
         "repo": "crate2nix",
-<<<<<<< HEAD
-        "rev": "fea4929c38cbea53eabbc2c8c9fc092d5cd53eb5",
-        "sha256": "1ss678pkzli90n1l1hlkxgfg31c6jyj39ravvcw0l3pahcyd93li",
-        "type": "tarball",
-        "url": "https://github.com/kolloch/crate2nix/archive/fea4929c38cbea53eabbc2c8c9fc092d5cd53eb5.tar.gz",
-=======
         "rev": "8749f46953b46d44fd181b002399e4a20371f323",
         "sha256": "13gn5zynbzih8lrhf2y486km7g0dhfiss5hh2m2mssn8r50k6jqx",
         "type": "tarball",
         "url": "https://github.com/kolloch/crate2nix/archive/8749f46953b46d44fd181b002399e4a20371f323.tar.gz",
->>>>>>> f8c11604
         "url_template": "https://github.com/<owner>/<repo>/archive/<rev>.tar.gz"
     },
     "nixpkgs": {
